--- conflicted
+++ resolved
@@ -149,16 +149,12 @@
         max_digits=19, decimal_places=2, validators=[MinValueValidator(0.0)],
         help_text='The number of included units per plan interval.'
     )
-<<<<<<< HEAD
     included_units_during_trial = models.DecimalField(
         max_digits=19, decimal_places=2, validators=[MinValueValidator(0.0)],
         blank=True, null=True,
         help_text='The number of included units during the trial period.'
     )
-    product_code = models.ForeignKey(
-=======
     product_code = UnsavedForeignKey(
->>>>>>> c7d96884
         'ProductCode', help_text='The product code for this plan.'
     )
 
