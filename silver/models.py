import datetime
from datetime import datetime as dt
from decimal import Decimal
import calendar
import logging

import jsonfield
from django_fsm import FSMField, transition, TransitionNotAllowed
from django.core.exceptions import ValidationError, NON_FIELD_ERRORS
from django.core.files.base import ContentFile
from django.http import HttpResponse
from django.utils import timezone
from django.utils.translation import ugettext_lazy as _
from django.utils.module_loading import import_string
from django.utils.text import slugify
from django_xhtml2pdf.utils import generate_pdf_template_object
from django.db import models
from django.db.models import Max
from django.conf import settings
from django.db.models.signals import pre_delete, pre_save
from django.dispatch.dispatcher import receiver
from django.core.validators import MinValueValidator
from django.template.loader import select_template
from django.core.validators import MinValueValidator
from django.template import TemplateDoesNotExist
from django.template.loader import (select_template, get_template,
                                    render_to_string)
from django.core.urlresolvers import reverse
from international.models import countries, currencies
from livefield.models import LiveModel
from dateutil.relativedelta import *
from dateutil import rrule
from pyvat import is_vat_number_format_valid
from model_utils import Choices

from silver.utils import get_object_or_None

logger = logging.getLogger(__name__)


PAYMENT_DUE_DAYS = getattr(settings, 'SILVER_DEFAULT_DUE_DAYS', 5)


_storage = getattr(settings, 'SILVER_DOCUMENT_STORAGE', None)
if _storage:
    _storage_klass = import_string(_storage[0])
    _storage = _storage_klass(*_storage[1], **_storage[2])


def documents_pdf_path(document, filename):
    path = '{prefix}{company}/{doc_name}/{date}/{filename}'.format(
        company=slugify(unicode(
            document.provider.company or document.provider.name)),
        date=document.issue_date.strftime('%Y/%m'),
        doc_name=('%ss' % document.__class__.__name__).lower(),
        prefix=getattr(settings, 'SILVER_DOCUMENT_PREFIX', ''),
        filename=filename)
    return path


def field_template_path(field, provider=None):
    if provider:
        provider_template_path = 'billing_documents/{provider}/{field}.html'.\
            format(provider=provider, field=field)
        try:
            get_template(provider_template_path)
            return provider_template_path
        except TemplateDoesNotExist:
            pass
    return 'billing_documents/{field}.html'.format(field=field)


class UnsavedForeignKey(models.ForeignKey):
    allow_unsaved_instance_assignment = True


class Plan(models.Model):
    class INTERVALS(object):
        day = 'day'
        week = 'week'
        month = 'month'
        year = 'year'

    INTERVAL_CHOICES = Choices(
        (INTERVALS.day, _('Day')),
        (INTERVALS.week, _('Week')),
        (INTERVALS.month, _('Month')),
        (INTERVALS.year, _('Year'))
    )

    name = models.CharField(
        max_length=200, help_text='Display name of the plan.',
        db_index=True
    )
    interval = models.CharField(
        choices=INTERVAL_CHOICES, max_length=12, default=INTERVALS.month,
        help_text='The frequency with which a subscription should be billed.'
    )
    interval_count = models.PositiveIntegerField(
        help_text='The number of intervals between each subscription billing'
    )
    amount = models.DecimalField(
        max_digits=19, decimal_places=4, validators=[MinValueValidator(0.0)],
        help_text='The amount in the specified currency to be charged on the '
                  'interval specified.'
    )
    currency = models.CharField(
        choices=currencies, max_length=4, default='USD',
        help_text='The currency in which the subscription will be charged.'
    )
    trial_period_days = models.PositiveIntegerField(
        null=True, blank=True,
        help_text='Number of trial period days granted when subscribing a '
                  'customer to this plan.',
        verbose_name='Trial days'
    )

    metered_features = models.ManyToManyField(
        'MeteredFeature', blank=True,
        help_text="A list of the plan's metered features."
    )
    generate_after = models.PositiveIntegerField(
        default=0,
        help_text='Number of seconds to wait after current billing cycle ends '
                  'before generating the invoice. This can be used to allow '
                  'systems to finish updating feature counters.'
    )
    enabled = models.BooleanField(default=True,
                                  help_text='Whether to accept subscriptions.')
    private = models.BooleanField(default=False,
                                  help_text='Indicates if a plan is private.')
    product_code = models.ForeignKey(
        'ProductCode', help_text='The product code for this plan.'
    )
    provider = models.ForeignKey(
        'Provider', related_name='plans',
        help_text='The provider which provides the plan.'
    )

    class Meta:
        ordering = ('name',)

    @staticmethod
    def validate_metered_features(metered_features):
        product_codes = dict()
        for mf in metered_features:
            if product_codes.get(mf.product_code.value, None):
                err_msg = 'A plan cannot have two or more metered features ' \
                          'with the same product code. (%s, %s)' \
                          % (mf.name, product_codes.get(mf.product_code.value))
                raise ValidationError(err_msg)
            product_codes[mf.product_code.value] = mf.name

    def __unicode__(self):
        return self.name

    @property
    def provider_flow(self):
        return self.provider.flow


class MeteredFeature(models.Model):
    name = models.CharField(
        max_length=200,
        help_text='The feature display name.',
        db_index=True,
    )
    unit = models.CharField(max_length=20)
    price_per_unit = models.DecimalField(
        max_digits=19, decimal_places=4, validators=[MinValueValidator(0.0)],
        help_text='The price per unit.',
    )
    included_units = models.DecimalField(
        max_digits=19, decimal_places=4, validators=[MinValueValidator(0.0)],
        help_text='The number of included units per plan interval.'
    )
    included_units_during_trial = models.DecimalField(
        max_digits=19, decimal_places=4, validators=[MinValueValidator(0.0)],
        blank=True, null=True,
        help_text='The number of included units during the trial period.'
    )
    product_code = UnsavedForeignKey(
        'ProductCode', help_text='The product code for this plan.'
    )

    class Meta:
        ordering = ('name',)

    def __unicode__(self):
        fmt = u'{name} ({price:.2f}$, {included:.2f} included)'
        return fmt.format(name=self.name, price=self.price_per_unit,
                          included=self.included_units)


class MeteredFeatureUnitsLog(models.Model):
    metered_feature = models.ForeignKey('MeteredFeature', related_name='consumed')
    subscription = models.ForeignKey('Subscription', related_name='mf_log_entries')
    consumed_units = models.DecimalField(max_digits=19, decimal_places=4,
                                         validators=[MinValueValidator(0.0)])
    start_date = models.DateField(editable=False)
    end_date = models.DateField(editable=False)

    class Meta:
        unique_together = ('metered_feature', 'subscription', 'start_date',
                           'end_date')

    def clean(self):
        super(MeteredFeatureUnitsLog, self).clean()
        if self.subscription.state in [Subscription.STATES.ended,
                                       Subscription.STATES.inactive]:
            if not self.id:
                action_type = "create"
            else:
                action_type = "change"
            err_msg = 'You cannot %s a metered feature units log belonging to '\
                      'an %s subscription.' % (action_type,
                                               self.subscription.state)
            raise ValidationError(err_msg)

        if not self.id:
            start_date = self.subscription.bucket_start_date()
            end_date = self.subscription.bucket_end_date()
            if get_object_or_None(MeteredFeatureUnitsLog, start_date=start_date,
                                  end_date=end_date,
                                  metered_feature=self.metered_feature,
                                  subscription=self.subscription):
                err_msg = 'A %s units log for the current date already exists.'\
                          ' You can edit that one.' % self.metered_feature
                raise ValidationError(err_msg)

    def save(self, force_insert=False, force_update=False, using=None,
             update_fields=None):
        if not self.id:
            if not self.start_date:
                self.start_date = self.subscription.bucket_start_date()
            if not self.end_date:
                self.end_date = self.subscription.bucket_end_date()
            super(MeteredFeatureUnitsLog, self).save(force_insert, force_update,
                                                     using, update_fields)

        if self.id:
            update_fields = []
            for field in self._meta.fields:
                if field.name != 'metered_feature' and field.name != 'id':
                    update_fields.append(field.name)
            super(MeteredFeatureUnitsLog, self).save(
                update_fields=update_fields)

    def __unicode__(self):
        return self.metered_feature.name


class Subscription(models.Model):
<<<<<<< HEAD
    class STATES(object):
        active = 'active'
        inactive = 'inactive'
        canceling = 'canceling'
        canceled = 'canceled'
        ended = 'ended'

    STATE_CHOICES = Choices(
        (STATES.active, _('Active')),
        (STATES.inactive, _('Inactive')),
        (STATES.canceling, _('Canceling')),
        (STATES.canceled, _('Canceled')),
        (STATES.ended, _('Ended'))
=======
    STATES = Choices(
        ('active', _('Active')),
        ('inactive', _('Inactive')),
        ('canceled', _('Canceled')),
        ('ended', _('Ended')),
>>>>>>> c83da53d
    )

    _INTERVALS_CODES = {
        'year': rrule.YEARLY,
        'month': rrule.MONTHLY,
        'week': rrule.WEEKLY,
        'day': rrule.DAILY
    }

    plan = models.ForeignKey(
        'Plan',
        help_text='The plan the customer is subscribed to.'
    )
    description = models.CharField(max_length=1024, blank=True, null=True)
    customer = models.ForeignKey(
        'Customer', related_name='subscriptions',
        help_text='The customer who is subscribed to the plan.'
    )
    trial_end = models.DateField(
        blank=True, null=True,
        help_text='The date at which the trial ends. '
                  'If set, overrides the computed trial end date from the plan.'
    )
    start_date = models.DateField(
        blank=True, null=True,
        help_text='The starting date for the subscription.'
    )
    ended_at = models.DateField(
        blank=True, null=True,
        help_text='The date when the subscription ended.'
    )
    reference = models.CharField(
        max_length=128, blank=True, null=True,
        help_text="The subscription's reference in an external system."
    )

    state = FSMField(
<<<<<<< HEAD
        choices=STATE_CHOICES, max_length=12, default=STATES.inactive,
        protected=True, help_text='The state the subscription is in.'
=======
        choices=STATES, max_length=12, default=STATES.inactive, protected=True,
        help_text='The state the subscription is in.'
>>>>>>> c83da53d
    )
    meta = jsonfield.JSONField(blank=True, null=True)

    def clean(self):
        errors = dict()
        if self.start_date and self.trial_end:
            if self.trial_end < self.start_date:
                errors.update(
                    {'trial_end': "The trial end date cannot be older than "
                                  "the subscription's start date."}
                )
        if self.ended_at:
            if self.state not in [self.STATES.canceled, self.STATES.ended]:
                errors.update(
                    {'ended_at': 'The ended at date cannot be set if the '
                                 'subscription is not canceled or ended.'}
                )
            elif self.ended_at < self.start_date:
                errors.update(
                    {'ended_at': "The ended at date cannot be older than the"
                                 "subscription's start date."}
                )

        if errors:
            raise ValidationError(errors)

    def _current_start_date(self, reference_date=None, ignore_trial=None,
                            granulate=None):
        ignore_trial_default = False
        granulate_default = False

        ignore_trial = ignore_trial_default or ignore_trial
        granulate = granulate_default or granulate

        interval_count = 1 if granulate else self.plan.interval_count

        if reference_date is None:
            reference_date = timezone.now().date()

        if not self.start_date or reference_date < self.start_date:
            return None

        if (ignore_trial or not self.trial_end) \
                or self.trial_end >= reference_date:
            relative_start_date = self.start_date
        else:
            relative_start_date = self.trial_end + datetime.timedelta(days=1)

        # we calculate a fake (intermediary) start date depending on the
        # interval type, for the purposes of alignment to a specific day
        bymonth = bymonthday = byweekday = None
        if self.plan.interval == self.plan.INTERVALS.month:
            bymonthday = 1  # first day of the month
        elif self.plan.interval == self.plan.INTERVALS.week:
            byweekday = 0  # first day of the week (Monday)
        elif self.plan.interval == self.plan.INTERVALS.year:
            # first day of the first month (1 Jan)
            bymonth = 1
            bymonthday = 1

        fake_initial_date = list(
            rrule.rrule(self._INTERVALS_CODES[self.plan.interval],
                  count=1,
                  bymonth=bymonth,
                  bymonthday=bymonthday,
                  byweekday=byweekday,
                  dtstart=relative_start_date)
        )[-1].date()

        if fake_initial_date > reference_date:
            fake_initial_date = relative_start_date

        dates = list(
            rrule.rrule(self._INTERVALS_CODES[self.plan.interval],
                  dtstart=fake_initial_date,
                  interval=interval_count,
                  until=reference_date)
        )

        return fake_initial_date if not dates else dates[-1].date()

    def _current_end_date(self, reference_date=None, ignore_trial=None,
                          granulate=None):
        ignore_trial_default = False
        granulate_default = False

        ignore_trial = ignore_trial_default or ignore_trial
        granulate = granulate_default or granulate

        if reference_date is None:
            reference_date = timezone.now().date()

        end_date = None
        _current_start_date = self._current_start_date(reference_date,
                                                       ignore_trial, granulate)

        # we need a current start date in order to compute a current end date
        if not _current_start_date:
            return None

        # we calculate a fake (intermediary) end date depending on the interval
        # type, for the purposes of alignment to a specific day
        bymonth = bymonthday = byweekday = None
        count = 1
        interval_count = 1
        if self.plan.interval == self.plan.INTERVALS.month and\
           _current_start_date.day != 1:
            bymonthday = 1  # first day of the month
        elif self.plan.interval == self.plan.INTERVALS.week and\
                _current_start_date.weekday() != 0:
            byweekday = 0  # first day of the week (Monday)
        elif (self.plan.interval == self.plan.INTERVALS.year and\
              _current_start_date.month != 1 and _current_start_date.day != 1):
            # first day of the first month (1 Jan)
            bymonth = 1
            bymonthday = 1
        else:
            count = 2
            if not granulate:
                interval_count = self.plan.interval_count

        fake_end_date = list(
            rrule.rrule(self._INTERVALS_CODES[self.plan.interval],
                  interval=interval_count,
                  count=count,
                  bymonth=bymonth,
                  bymonthday=bymonthday,
                  byweekday=byweekday,
                  dtstart=_current_start_date)
        )[-1].date() - datetime.timedelta(days=1)

        # if the trial_end date is set and we're not ignoring it
        if self.trial_end and not ignore_trial:
            # if the fake_end_date is past the trial_end date
            if (fake_end_date and
                    fake_end_date > self.trial_end >= reference_date):
                fake_end_date = self.trial_end

        # check if the fake_end_date is not past the ended_at date
        if fake_end_date:
            if self.ended_at:
                if self.ended_at < fake_end_date:
                    end_date = self.ended_at
            else:
                end_date = fake_end_date
            return end_date
        return self.ended_at or None

    @property
    def current_start_date(self):
        return self._current_start_date(ignore_trial=True, granulate=False)

    @property
    def current_end_date(self):
        return self._current_end_date(ignore_trial=True, granulate=False)

    def bucket_start_date(self, reference_date=None):
        return self._current_start_date(reference_date=reference_date,
                                        ignore_trial=False, granulate=True)

    def bucket_end_date(self, reference_date=None):
        return self._current_end_date(reference_date=reference_date,
                                      ignore_trial=False, granulate=True)

    def updateable_buckets(self):
        if self.state in ['ended', 'inactive']:
            return None
        buckets = list()
        start_date = self.bucket_start_date()
        end_date = self.bucket_end_date()
        if start_date is None or end_date is None:
            return buckets
        buckets.append({'start_date': start_date, 'end_date': end_date})

        generate_after = datetime.timedelta(seconds=self.plan.generate_after)
        while (timezone.now() - generate_after
                < dt.combine(start_date, dt.min.time()).replace(
                    tzinfo=timezone.get_current_timezone())):
            end_date = start_date - datetime.timedelta(days=1)
            start_date = self.bucket_start_date(end_date)
            if start_date is None:
                return buckets
            buckets.append({'start_date': start_date, 'end_date': end_date})

        return buckets

    @property
    def is_on_trial(self):
        if self.state == self.STATES.active and self.trial_end:
            return timezone.now().date() <= self.trial_end
        return False

    def on_trial(self, date):
        if self.trial_end:
            return date <= self.trial_end
        return False

    def should_be_billed(self, date):
        if self.state == self.STATES.canceled:
            return True

        generate_after = datetime.timedelta(seconds=self.plan.generate_after)
        if self.is_billed_first_time:
            if self.state == self.STATES.canceling:
                # a subscription in `canceling` state is billed only the
                # next month. !!IMPORTANT!!: this works only for us, as we
                # assume that we have only monthly plans.
                # TODO: check if date.interval (day, month, etc) is
                # start_date.interval + 1 => generic
                return date.month == self.start_date.month+1

            if not self.trial_end:
                # a subscription whose plan does not have a trial => is billed
                # right after being activated
                return True
            interval_end = self._current_end_date(reference_date=self.start_date)
        else:
            last_billing_date = self.last_billing_date
            if self.state == self.STATES.canceling: # TODO: make it generic
                return date.month == last_billing_date.month+1
            if self.on_trial(last_billing_date):
                if last_billing_date <= self.trial_end:
                    interval_end = self.trial_end
            else:
                interval_end = self._current_end_date(reference_date=last_billing_date)

        return date > interval_end + generate_after

    @property
    def is_billed_first_time(self):
        return self.billing_log_entries.all().count() == 0

    @property
    def last_billing_date(self):
        try:
            return self.billing_log_entries.all()[:1].get().billing_date
        except BillingLog.DoesNotExist:
            # It should never get here.
            return None

    @transition(field=state, source=[STATES.inactive, STATES.canceled,
                                     STATES.canceling], target=STATES.active)
    def activate(self, start_date=None, trial_end_date=None):
        if start_date:
            self.start_date = min(timezone.now().date(), start_date)
        else:
            if self.start_date:
                self.start_date = min(timezone.now().date(), self.start_date)
            else:
                self.start_date = timezone.now().date()

        if trial_end_date:
            self.trial_end = max(self.start_date, trial_end_date)
        else:
            if self.trial_end:
                if self.trial_end < self.start_date:
                    self.trial_end = None
            elif self.plan.trial_period_days > 0:
                self.trial_end = self.start_date + datetime.timedelta(
                    days=self.plan.trial_period_days - 1)

    def activate_and_issue_billing_doc(self, start_date=None,
                                       trial_end_date=None):
        from silver.documents_generator import DocumentsGenerator

        self.activate(start_date=start_date,
                      trial_end_date=trial_end_date)
        self.save()
        if not self.trial_end and not self.plan.trial_period_days:
            DocumentsGenerator().generate(subscription=self)

    @transition(field=state, source=STATES.active, target=STATES.canceled)
    def cancel(self):
        canceled_at_date = timezone.now().date()
        bsd = self.bucket_start_date()
        bed = self.bucket_end_date()
        for metered_feature in self.plan.metered_features.all():
            log = MeteredFeatureUnitsLog.objects.filter(
                start_date=bsd,
                end_date=bed,
                metered_feature=metered_feature.pk,
                subscription=self.pk).first()
            if log:
                log.end_date = canceled_at_date
                log.save()

        if self.trial_end and self.trial_end > canceled_at_date:
            self.trial_end = canceled_at_date
            self.save()

    @transition(field=state, source=STATES.active, target=STATES.canceling)
    def cancel_at_end_of_billing_cycle(self):
        # FIXME: come back after fix
        bucket_end_date = self.bucket_end_date()
        if self.trial_end and self.trial_end > bucket_end_date:
            self.trial_end = bucket_end_date

    @transition(field=state, source=[STATES.canceling, STATES.canceled],
                target=STATES.ended)
    def end(self):
        self.ended_at = timezone.now().date()

    def _add_trial_value(self, start_date, end_date, invoice=None,
                         proforma=None):
        self._add_plan_trial(start_date=start_date, end_date=end_date,
                             invoice=invoice, proforma=proforma)
        self._add_mfs_for_trial(start_date=start_date, end_date=end_date,
                                invoice=invoice, proforma=proforma)


    def _should_add_prorated_trial_value(self, last_billing_date, billing_date):
        return self.trial_end and\
               (self.trial_end.month == billing_date.month or
                self.trial_end.month == billing_date.month - 1) and\
               last_billing_date <= self.trial_end

    def add_total_value_to_document(self, billing_date, invoice=None,
                                    proforma=None):
        """
        Adds the total value of the subscription (value(plan) + value(consumed
        metered features)) to the document.
        """
        ONE_DAY = datetime.timedelta(days=1)

        if self.is_billed_first_time:
            if not self.trial_end:  # has no trial,
                if billing_date.month == self.start_date.month:
                    # The same month as when the subscription started
                    # Generate first invoice, when the subscription starts
                    # => add the prorated value of the plan for the current month
                    bucket_end_date = self._current_end_date(
                        reference_date=billing_date
                    )
                    self._add_plan_value(start_date=billing_date,
                                         end_date=bucket_end_date,
                                         invoice=invoice, proforma=proforma)
                else:
                    # Silver went down right after issuing the invoice and
                    # it came back only next month

                    # Add the prorated value for the previous month
                    previous_bucket_end_date = self._current_end_date(
                        reference_date=self.start_date
                    )
                    self._add_plan_value(start_date=self.start_date,
                                         end_date=previous_bucket_end_date,
                                         invoice=invoice, proforma=proforma)

                    # Add the mfs consumed during the last month
                    self._add_mfs(start_date=self.start_date,
                                  end_date=previous_bucket_end_date,
                                  invoice=invoice, proforma=proforma)

                    # Add the plan's value for the current month
                    current_bucket_start_date = self._current_start_date(
                        reference_date=billing_date
                    )
                    current_bucket_end_date = self._current_end_date(
                        reference_date=billing_date
                    )
                    self._add_plan_value(start_date=current_bucket_start_date,
                                         end_date=current_bucket_end_date,
                                         invoice=invoice, proforma=proforma)
            elif self.on_trial(billing_date):
                # Next month after the subscription has started with trial
                # spanning over 2 months
                last_day_to_bill = self._current_end_date(
                    reference_date=self.start_date
                )
                self._add_trial_value(start_date=self.start_date,
                                      end_date=last_day_to_bill,
                                      invoice=invoice, proforma=proforma)
            else:
                # Add the value of the plan + the value of the consumed mfs
                self._add_trial_value(start_date=self.start_date,
                                      end_date=self.trial_end,
                                      invoice=invoice, proforma=proforma)

                start_date_after_trial = self.trial_end + ONE_DAY
                end_date_after_trial = self._current_end_date(
                    reference_date=start_date_after_trial
                )
                # Remaining plan value (trial end -> end of the month)
                self._add_plan_value(start_date=start_date_after_trial,
                                     end_date=end_date_after_trial,
                                     invoice=invoice, proforma=proforma)

                # First bucket after trial end
                self._add_mfs(start_date=start_date_after_trial,
                              end_date=end_date_after_trial,
                              invoice=invoice, proforma=proforma)
                if self.state == self.STATES.active:
                    # Add the prorated plan's value for the next month
                    current_bucket_start_date = self._current_start_date(
                        reference_date=billing_date
                    )
                    current_bucket_end_date = self._current_end_date(
                        reference_date=billing_date
                    )
                    self._add_plan_value(start_date=current_bucket_start_date,
                                         end_date=current_bucket_end_date,
                                         invoice=invoice, proforma=proforma)
        else:
            # TODO: add value for trial which spans over >2 months
            last_billing_date = self.last_billing_date
            if self._should_add_prorated_trial_value(last_billing_date,
                                                     billing_date):
                # First invoice after trial end
                # Add trial value
                bucket_start_date = self._current_start_date(
                    reference_date=last_billing_date
                )
                bucket_end_date = self._current_end_date(
                    reference_date=last_billing_date
                )
                self._add_trial_value(start_date=bucket_start_date,
                                      end_date=bucket_end_date,
                                      invoice=invoice, proforma=proforma)

                # Add the plan's value for the period after the trial
                trial_end = self.trial_end + ONE_DAY
                bucket_start_date = self._current_start_date(
                    reference_date=trial_end
                )
                bucket_end_date = self._current_end_date(
                    reference_date=trial_end
                )
                self._add_plan_value(start_date=bucket_start_date,
                                     end_date=bucket_end_date,
                                     invoice=invoice, proforma=proforma)

                if trial_end.month == billing_date.month - 1:
                    # Add consumed metered features in the interval right after
                    # the trial
                    bucket_start_date = self._current_start_date(
                        reference_date=trial_end
                    )
                    bucket_end_date = self._current_end_date(
                        reference_date=trial_end
                    )
                    self._add_mfs(start_date=bucket_start_date,
                                  end_date=bucket_end_date,
                                  invoice=invoice, proforma=proforma)

                    # Add the plan's value ahead
                    current_bucket_start_date = self._current_start_date(
                        reference_date=billing_date
                    )
                    current_bucket_end_date = self._current_end_date(
                        reference_date=billing_date
                    )
                    self._add_plan_value(start_date=current_bucket_start_date,
                                         end_date=current_bucket_end_date,
                                         invoice=invoice, proforma=proforma)

            else:
                last_month = billing_date.month - 1 or 12
                if (self.trial_end and
                    self.trial_end.month == last_month):
                    # Last month a prorated plan value was billed, now add the
                    # corresponding metered features that were consumed during
                    # that time.
                    trial_end = self.trial_end + ONE_DAY
                    mfs_start_date = self._current_start_date(
                        reference_date=trial_end
                    )
                    mfs_end_date = self._current_end_date(
                        reference_date=trial_end
                    )
                else:
                    # The subscription either did not have a trial at all or
                    # the trial ended in a month < than the last one => add
                    # all the consumed metered features for the last month.
                    mfs_start_date = self._current_start_date(
                        reference_date=last_billing_date
                    )
                    mfs_end_date = self._current_end_date(
                        reference_date=last_billing_date
                    )

                # Add mfs for the last month
                self._add_mfs(start_date=mfs_start_date, end_date=mfs_end_date,
                              invoice=invoice, proforma=proforma)

                # Add the plan's value for the next month
                current_bucket_start_date = self._current_start_date(
                    reference_date=billing_date
                )
                current_bucket_end_date = self._current_end_date(
                    reference_date=billing_date
                )

                if self.state == self.STATES.active:
                    self._add_plan_value(start_date=current_bucket_start_date,
                                         end_date=current_bucket_end_date,
                                         invoice=invoice, proforma=proforma)

        BillingLog.objects.create(subscription=self, invoice=invoice,
                                  proforma=proforma, billing_date=billing_date)

    def _add_plan_trial(self, start_date, end_date, invoice=None,
                        proforma=None):
        """
        Adds the plan trial to the document, by adding an entry with positive
        prorated value and one with prorated, negative value which represents
        the discount for the trial period.
        """

        prorated, percent = self._get_proration_status_and_percent(start_date,
                                                                   end_date)
        plan_price = self.plan.amount * percent

        context = self._build_entry_context({
            'name': self.plan.name,
            'unit': self.plan.interval,
            'product_code': self.plan.product_code,
            'start_date': start_date,
            'end_date': end_date,
            'prorated': prorated,
            'proration_percentage': percent,
            'context': 'plan-trial'
        })

        unit = self._entry_unit(context)

        description = self._entry_description(context)

        # Add plan with positive value
        DocumentEntry.objects.create(
            invoice=invoice, proforma=proforma, description=description,
            unit=unit, unit_price=plan_price, quantity=Decimal('1.00'),
            product_code=self.plan.product_code, prorated=prorated,
            start_date=start_date, end_date=end_date)

        context.update({
            'context': 'plan-trial-discount'
        })

        description = self._entry_description(context)

        # Add plan with negative value
        DocumentEntry.objects.create(
            invoice=invoice, proforma=proforma, description=description,
            unit=unit, unit_price=-plan_price, quantity=Decimal('1.00'),
            product_code=self.plan.product_code, prorated=prorated,
            start_date=start_date, end_date=end_date)

    def _get_consumed_units_from_total_included_in_trial(self, metered_feature,
                                                         consumed_units):
        """
        :returns: (consumed_units, free_units)
        """

        if metered_feature.included_units_during_trial:
            included_units_during_trial = metered_feature.included_units_during_trial
            if consumed_units > included_units_during_trial:
                extra_consumed = consumed_units - included_units_during_trial
                return extra_consumed, included_units_during_trial
            else:
                return 0, consumed_units
        return 0, 0

    def _get_extra_consumed_units_during_trial(self, metered_feature,
                                               consumed_units):
        """
        :returns: (extra_consumed, free_units)
            extra_consumed - units consumed extra during trial that will be
                billed
            free_units - the units included in trial
        """

        if self.is_billed_first_time:
            # It's on trial and is billed first time
            return self._get_consumed_units_from_total_included_in_trial(
                metered_feature, consumed_units)
        else:
            # It's still on trial but has been billed before
            # The following part tries so handle the case when the trial
            # spans over 2 months and the subscription has been already billed
            # once => this month it is still on trial but it only
            # has remaining = consumed_last_cycle - included_during_trial
            last_log_entry = self.billing_log_entries.all()[0]
            if last_log_entry.proforma:
                qs = last_log_entry.proforma.proforma_entries.filter(
                    product_code=metered_feature.product_code)
            else:
                qs = last_log_entry.invoice.invoice_entries.filter(
                    product_code=metered_feature.product_code)

            if not qs.exists():
                return self._get_consumed_units_from_total_included_in_trial(
                    metered_feature, consumed_units)

            consumed = [qs_item.quantity
                        for qs_item in qs if qs_item.unit_price >= 0]
            consumed_in_last_billing_cyle = sum(consumed)

            if metered_feature.included_units_during_trial:
                included_during_trial = metered_feature.included_units_during_trial
                if consumed_in_last_billing_cyle > included_during_trial:
                    return consumed_units, 0
                else:
                    remaining = included_during_trial - consumed_in_last_billing_cyle
                    if consumed_units > remaining:
                        return consumed_units - remaining, remaining
                    elif consumed_units <= remaining:
                        return 0, consumed_units
            return 0, consumed_units


    def _add_mfs_for_trial(self, start_date, end_date, invoice=None,
                           proforma=None):

        prorated, percent = self._get_proration_status_and_percent(start_date,
                                                                   end_date)
        context = self._build_entry_context({
            'product_code': self.plan.product_code,
            'start_date': start_date,
            'end_date': end_date,
            'prorated': prorated,
            'proration_percentage': percent,
            'context': 'metered-feature-trial'
        })

        # Add all the metered features consumed during the trial period
        for metered_feature in self.plan.metered_features.all():
            context.update({'metered_feature': metered_feature,
                            'unit': metered_feature.unit,
                            'name': metered_feature.name,
                            'product_code': metered_feature.product_code})

            unit = self._entry_unit(context)

            qs = self.mf_log_entries.filter(metered_feature=metered_feature,
                                            start_date__gte=start_date,
                                            end_date__lte=end_date)
            log = [qs_item.consumed_units for qs_item in qs]
            total_consumed_units = reduce(lambda x, y: x + y, log, 0)

            extra_consumed, free = self._get_extra_consumed_units_during_trial(
                metered_feature, total_consumed_units)

            if extra_consumed > 0:
                charged_units = extra_consumed
                free_units = free
            else:
                free_units = total_consumed_units
                charged_units = 0

            if free_units > 0:
                description = self._entry_description(context)

                # Positive value for the consumed items.
                DocumentEntry.objects.create(
                    invoice=invoice, proforma=proforma, description=description,
                    unit=unit, quantity=free_units,
                    unit_price=metered_feature.price_per_unit,
                    product_code=metered_feature.product_code,
                    start_date=start_date, end_date=end_date,
                    prorated=prorated
                )

                context.update({
                    'context': 'metered-feature-trial-discount'
                })

                description = self._entry_description(context)

                # Negative value for the consumed items.
                DocumentEntry.objects.create(
                    invoice=invoice, proforma=proforma, description=description,
                    unit=unit, quantity=free_units,
                    unit_price=-metered_feature.price_per_unit,
                    product_code=metered_feature.product_code,
                    start_date=start_date, end_date=end_date,
                    prorated=prorated
                )

            # Extra items consumed items that are not included
            if charged_units > 0:
                context.update({
                    'context': 'metered-feature-trial-not-discounted'
                })

                description_template_path = field_template_path(
                    field='entry_description',
                    provider=self.plan.provider.slug)
                description = render_to_string(
                    description_template_path, context)

                DocumentEntry.objects.create(
                    invoice=invoice, proforma=proforma,
                    description=description, unit=unit,
                    quantity=charged_units, prorated=prorated,
                    unit_price=metered_feature.price_per_unit,
                    product_code=metered_feature.product_code,
                    start_date=start_date, end_date=end_date)

    def _add_plan_value(self, start_date, end_date, invoice=None,
                        proforma=None):
        """
        Adds to the document the value of the plan.
        """

        prorated, percent = self._get_proration_status_and_percent(start_date,
                                                                   end_date)

        context = self._build_entry_context({
            'name': self.plan.name,
            'unit': self.plan.interval,
            'product_code': self.plan.product_code,
            'start_date': start_date,
            'end_date': end_date,
            'prorated': prorated,
            'proration_percentage': percent,
            'context': 'plan'
        })
        description = self._entry_description(context)

        # Get the plan's prorated value
        plan_price = self.plan.amount * percent

        unit = self._entry_unit(context)

        DocumentEntry.objects.create(
            invoice=invoice, proforma=proforma, description=description,
            unit=unit, unit_price=plan_price, quantity=Decimal('1.00'),
            product_code=self.plan.product_code, prorated=prorated,
            start_date=start_date, end_date=end_date
        )

    def _get_consumed_units(self, metered_feature, proration_percent,
                            start_date, end_date):
        included_units = (proration_percent * metered_feature.included_units)

        qs = self.mf_log_entries.filter(metered_feature=metered_feature,
                                        start_date__gte=start_date,
                                        end_date__lte=end_date)
        log = [qs_item.consumed_units for qs_item in qs]
        total_consumed_units = reduce(lambda x, y: x + y, log, 0)

        if total_consumed_units > included_units:
            return total_consumed_units - included_units
        return 0

    def _add_mfs(self, start_date, end_date, invoice=None, proforma=None):
        prorated, percent = self._get_proration_status_and_percent(start_date,
                                                                   end_date)

        context = self._build_entry_context({
            'name': self.plan.name,
            'unit': self.plan.interval,
            'product_code': self.plan.product_code,
            'start_date': start_date,
            'end_date': end_date,
            'prorated': prorated,
            'proration_percentage': percent,
            'context': 'metered-feature'
        })

        for metered_feature in self.plan.metered_features.all():
            consumed_units = self._get_consumed_units(
                metered_feature, percent, start_date, end_date)

            if consumed_units == 0:
                continue

            context.update({'metered_feature': metered_feature,
                            'unit': metered_feature.unit,
                            'name': metered_feature.name,
                            'product_code': metered_feature.product_code})

            description = self._entry_description(context)
            unit = self._entry_unit(context)

            DocumentEntry.objects.create(
                invoice=invoice, proforma=proforma,
                description=description, unit=unit,
                quantity=consumed_units, prorated=prorated,
                unit_price=metered_feature.price_per_unit,
                product_code=metered_feature.product_code,
                start_date=start_date, end_date=end_date)

    def _get_proration_status_and_percent(self, start_date, end_date):
        """
        Returns the proration percent (how much of the interval will be billed)
        and the status (if the subscription is prorated or not).

        :returns: a tuple containing (Decimal(percent), status) where status
            can be one of [True, False]. The decimal value will from the
            interval [0.00; 1.00].
        :rtype: tuple
        """

        first_day_of_month = datetime.date(start_date.year, start_date.month, 1)
        last_day_index = calendar.monthrange(start_date.year,
                                             start_date.month)[1]
        last_day_of_month = datetime.date(start_date.year, start_date.month,
                                          last_day_index)

        if start_date == first_day_of_month and end_date == last_day_of_month:
            return False, Decimal('1.0000')
        else:
            days_in_full_interval = (last_day_of_month - first_day_of_month).days + 1
            days_in_interval = (end_date - start_date).days + 1
            percent = 1.0 * days_in_interval / days_in_full_interval
            percent = Decimal(percent).quantize(Decimal('0.0000'))

            return True, percent

    def _entry_unit(self, context):
        unit_template_path = field_template_path(
            field='entry_unit', provider=self.plan.provider.slug)
        return render_to_string(unit_template_path, context)

    def _entry_description(self, context):
        description_template_path = field_template_path(
            field='entry_description', provider=self.plan.provider.slug
        )
        return render_to_string(description_template_path, context)

    @property
    def _base_entry_context(self):
        return {
            'name': None,
            'unit': 1,
            'subscription': self,
            'plan': self.plan,
            'provider': self.plan.provider,
            'customer': self.customer,
            'product_code': None,
            'start_date': None,
            'end_date': None,
            'prorated': None,
            'proration_percentage': None,
            'metered_feature': None,
            'context': None
        }

    def _build_entry_context(self, context):
        base_context = self._base_entry_context
        base_context.update(context)
        return base_context

    def __unicode__(self):
        return u'%s (%s)' % (self.customer, self.plan)


class BillingLog(models.Model):
    subscription = models.ForeignKey('Subscription',
                                     related_name='billing_log_entries')
    invoice = models.ForeignKey('Invoice', null=True, blank=True,
                                related_name='billing_log_entries')
    proforma = models.ForeignKey('Proforma', null=True, blank=True,
                                 related_name='billing_log_entries')
    billing_date = models.DateField(
        help_text="The date when the invoice/proforma was issued."
    )

    class Meta:
        ordering = ['-billing_date']

    def __unicode__(self):
        return '{sub} - {pro} - {inv} - {date}'.format(
            sub=self.subscription, pro=self.proforma,
            inv=self.invoice, date=self.billing_date)


class AbstractBillingEntity(LiveModel):
    name = models.CharField(
        max_length=128,
        help_text='The name to be used for billing purposes.'
    )
    company = models.CharField(max_length=128, blank=True, null=True)
    email = models.EmailField(max_length=254, blank=True, null=True)
    address_1 = models.CharField(max_length=128)
    address_2 = models.CharField(max_length=128, blank=True, null=True)
    country = models.CharField(choices=countries, max_length=3)
    city = models.CharField(max_length=128)
    state = models.CharField(max_length=128, blank=True, null=True)
    zip_code = models.CharField(max_length=32, blank=True, null=True)
    extra = models.TextField(
        blank=True, null=True,
        help_text='Extra information to display on the invoice '
                  '(markdown formatted).'
    )
    meta = jsonfield.JSONField(blank=True, null=True)

    class Meta:
        abstract = True
        index_together = (('name', 'company'),)
        ordering = ['name', 'company']

    @property
    def billing_name(self):
        return self.company or self.name

    @property
    def slug(self):
        return slugify(self.billing_name)

    def address(self):
        return ", ".join(filter(None, [self.address_1, self.city, self.state,
                                       self.zip_code, self.country]))
    address.short_description = 'Address'

    def get_list_display_fields(self):
        field_names = ['company', 'email', 'address_1', 'city', 'country',
                       'zip_code']
        return [getattr(self, field, '') for field in field_names]

    def get_archivable_field_values(self):
        field_names = ['name', 'company', 'email', 'address_1', 'address_2',
                       'city', 'country', 'city', 'state', 'zip_code', 'extra',
                       'meta']
        return {field: getattr(self, field, '') for field in field_names}

    def __unicode__(self):
        return (u'%s (%s)' % (self.name, self.company) if self.company
                else self.name)


class Customer(AbstractBillingEntity):
    payment_due_days = models.PositiveIntegerField(
        default=PAYMENT_DUE_DAYS,
        help_text='Due days for generated proforma/invoice.'
    )
    consolidated_billing = models.BooleanField(
        default=False, help_text='A flag indicating consolidated billing.'
    )
    customer_reference = models.CharField(
        max_length=256, blank=True, null=True,
        help_text="It's a reference to be passed between silver and clients. "
                  "It usually points to an account ID."
    )
    sales_tax_number = models.CharField(max_length=64, blank=True, null=True)
    sales_tax_percent = models.DecimalField(
        max_digits=4, decimal_places=2, null=True, blank=True,
        validators=[MinValueValidator(0.0)],
        help_text="Whenever to add sales tax. "
                  "If null, it won't show up on the invoice."
    )
    sales_tax_name = models.CharField(
        max_length=64, null=True, blank=True,
        help_text="Sales tax name (eg. 'sales tax' or 'VAT')."
    )

    def __init__(self, *args, **kwargs):
        super(Customer, self).__init__(*args, **kwargs)
        company_field = self._meta.get_field_by_name("company")[0]
        company_field.help_text = "The company to which the bill is issued."

    def clean(self):
        if (self.sales_tax_number and
            is_vat_number_format_valid(self.sales_tax_number,
                                       self.country) is False):
            raise ValidationError(
                {'sales_tax_number': 'The sales tax number is not valid.'}
            )

    def delete(self):
        subscriptions = Subscription.objects.filter(customer=self)
        for sub in subscriptions:
            try:
                sub.cancel()
                sub.save()
            except TransitionNotAllowed:
                pass
        super(Customer, self).delete()

    def get_archivable_field_values(self):
        base_fields = super(Customer, self).get_archivable_field_values()
        customer_fields = ['customer_reference', 'consolidated_billing',
                           'payment_due_days', 'sales_tax_number',
                           'sales_tax_percent']
        fields_dict = {field: getattr(self, field, '') for field in
                       customer_fields}
        base_fields.update(fields_dict)
        return base_fields


class Provider(AbstractBillingEntity):
<<<<<<< HEAD
    class FLOWS(object):
        proforma = 'proforma'
        invoice = 'invoice'

    FLOW_CHOICES = Choices(
        (FLOWS.proforma, _('Proforma')),
        (FLOWS.invoice, _('Invoice')),
=======
    FLOW_CHOICES = Choices(
        ('proforma', _('Proforma')),
        ('invoice', _('Invoice')),
    )
    DOCUMENT_DEFAULT_STATE = Choices(
        ('draft', _('Draft')),
        ('issued', _('Issued')),
>>>>>>> c83da53d
    )

    class DEFAULT_DOC_STATE(object):
        draft = 'draft'
        issued = 'issued'

    DOCUMENT_DEFAULT_STATE = Choices(
        (DEFAULT_DOC_STATE.draft, _('Draft')),
        (DEFAULT_DOC_STATE.issued, _('Issued')))

    flow = models.CharField(
        max_length=10, choices=FLOW_CHOICES,
<<<<<<< HEAD
        default=FLOWS.proforma,
=======
        default=FLOW_CHOICES.proforma,
>>>>>>> c83da53d
        help_text="One of the available workflows for generating proformas and\
                   invoices (see the documentation for more details)."
    )
    invoice_series = models.CharField(
        max_length=20,
        help_text="The series that will be used on every invoice generated by\
                   this provider."
    )
    invoice_starting_number = models.PositiveIntegerField()
    proforma_series = models.CharField(
        max_length=20, blank=True, null=True,
        help_text="The series that will be used on every proforma generated by\
                   this provider."
    )
    proforma_starting_number = models.PositiveIntegerField(
        blank=True, null=True
    )
    default_document_state = models.CharField(
        max_length=10, choices=DOCUMENT_DEFAULT_STATE,
        default=DOCUMENT_DEFAULT_STATE.draft,
        help_text="The default state of the auto-generated documents."
    )

    def __init__(self, *args, **kwargs):
        super(Provider, self).__init__(*args, **kwargs)
        company_field = self._meta.get_field_by_name("company")[0]
        company_field.help_text = "The provider issuing the invoice."

    def clean(self):
        if self.flow == self.FLOWS.proforma:
            if not self.proforma_starting_number and\
               not self.proforma_series:
                errors = {'proforma_series': "This field is required as the "
                                             "chosen flow is proforma.",
                          'proforma_starting_number': "This field is required "
                                                      "as the chosen flow is "
                                                      "proforma."}
                raise ValidationError(errors)
            elif not self.proforma_series:
                errors = {'proforma_series': "This field is required as the "
                                             "chosen flow is proforma."}
                raise ValidationError(errors)
            elif not self.proforma_starting_number:
                errors = {'proforma_starting_number': "This field is required "
                                                      "as the chosen flow is "
                                                      "proforma."}
                raise ValidationError(errors)

    def get_invoice_archivable_field_values(self):
        base_fields = super(Provider, self).get_archivable_field_values()
        base_fields.update({'invoice_series': getattr(self, 'invoice_series', '')})
        return base_fields

    def get_proforma_archivable_field_values(self):
        base_fields = super(Provider, self).get_archivable_field_values()
        base_fields.update({'proforma_series': getattr(self, 'proforma_series', '')})
        return base_fields

    @property
    def model_corresponding_to_default_flow(self):
        return Proforma if self.flow == self.FLOWS.proforma else Invoice


@receiver(pre_save, sender=Provider)
def update_draft_billing_documents(sender, instance, **kwargs):
    if instance.pk:
        provider = Provider.objects.get(pk=instance.pk)
        old_invoice_series = provider.invoice_series
        old_proforma_series = provider.proforma_series

        if instance.invoice_series != old_invoice_series:
            for invoice in Invoice.objects.filter(state='draft',
                                                  provider=provider):
                # update the series for draft invoices
                invoice.series = instance.invoice_series
                invoice.number = invoice._generate_number(
                    instance.invoice_starting_number
                )
                invoice.save()

        if instance.proforma_series != old_proforma_series:
            for proforma in Proforma.objects.filter(state='draft',
                                                    provider=provider):
                # update the series for draft invoices
                proforma.series = instance.proforma_series
                proforma.number = proforma._generate_number(
                    instance.proforma_starting_number
                )
                proforma.save()


class ProductCode(models.Model):
    value = models.CharField(max_length=128, unique=True)

    def __unicode__(self):
        return self.value


class BillingDocument(models.Model):
<<<<<<< HEAD
    class STATES(object):
        draft = 'draft'
        issued = 'issued'
        paid = 'paid'
        canceled = 'canceled'

    STATE_CHOICES = Choices(
        (STATES.draft, _('Draft')),
        (STATES.issued, _('Issued')),
        (STATES.paid, _('Paid')),
        (STATES.canceled, _('Canceled'))
=======
    STATES = Choices(
        ('draft', _('Draft')),
        ('issued', _('Issued')),
        ('paid', _('Paid')),
        ('canceled', _('Canceled')),
>>>>>>> c83da53d
    )

    series = models.CharField(max_length=20, blank=True, null=True,
                              db_index=True)
    number = models.IntegerField(blank=True, null=True, db_index=True)
    customer = models.ForeignKey('Customer')
    provider = models.ForeignKey('Provider')
    archived_customer = jsonfield.JSONField()
    archived_provider = jsonfield.JSONField()
    due_date = models.DateField(null=True, blank=True)
    issue_date = models.DateField(null=True, blank=True, db_index=True)
    paid_date = models.DateField(null=True, blank=True)
    cancel_date = models.DateField(null=True, blank=True)
    sales_tax_percent = models.DecimalField(max_digits=4, decimal_places=2,
                                            validators=[MinValueValidator(0.0)],
                                            null=True, blank=True)
    sales_tax_name = models.CharField(max_length=64, blank=True, null=True)
    currency = models.CharField(
        choices=currencies, max_length=4, default='USD',
        help_text='The currency used for billing.')
    pdf = models.FileField(null=True, blank=True, editable=False,
                           storage=_storage, upload_to=documents_pdf_path)
<<<<<<< HEAD
    state = FSMField(choices=STATE_CHOICES, max_length=10, default=STATES.draft,
                     verbose_name="State",
                     help_text='The state the invoice is in.')
=======
    state = FSMField(choices=STATES, max_length=10, default=STATES.draft,
        verbose_name="State", help_text='The state the invoice is in.')
>>>>>>> c83da53d

    _last_state = None

    class Meta:
        abstract = True
        unique_together = ('provider', 'series', 'number')
        ordering = ('-issue_date', 'series', '-number')

    def __init__(self, *args, **kwargs):
        super(BillingDocument, self).__init__(*args, **kwargs)
        self._last_state = self.state

    @transition(field=state, source=STATES.draft, target=STATES.issued)
    def issue(self, issue_date=None, due_date=None):
        if issue_date:
            self.issue_date = dt.strptime(issue_date, '%Y-%m-%d').date()
        elif not self.issue_date and not issue_date:
            self.issue_date = timezone.now().date()

        if due_date:
            self.due_date = dt.strptime(due_date, '%Y-%m-%d').date()
        elif not self.due_date and not due_date:
            delta = datetime.timedelta(days=PAYMENT_DUE_DAYS)
            self.due_date = timezone.now().date() + delta

        if not self.sales_tax_name:
            self.sales_tax_name = self.customer.sales_tax_name
        if not self.sales_tax_percent:
            self.sales_tax_percent = self.customer.sales_tax_percent

        self.archived_customer = self.customer.get_archivable_field_values()

        self._save_pdf(state=self.STATES.issued)

    @transition(field=state, source=STATES.issued, target=STATES.paid)
    def pay(self, paid_date=None):
        if paid_date:
            self.paid_date = dt.strptime(paid_date, '%Y-%m-%d').date()
        if not self.paid_date and not paid_date:
            self.paid_date = timezone.now().date()

        self._save_pdf(state=self.STATES.paid)

    @transition(field=state, source=STATES.issued, target=STATES.canceled)
    def cancel(self, cancel_date=None):
        if cancel_date:
            self.cancel_date = dt.strptime(cancel_date, '%Y-%m-%d').date()
        if not self.cancel_date and not cancel_date:
            self.cancel_date = timezone.now().date()

        self._save_pdf(state=self.STATES.canceled)

    def clone_into_draft(self):
        copied_fields = {
            'customer': self.customer,
            'provider': self.provider,
            'currency': self.currency,
            'sales_tax_percent': self.sales_tax_percent,
            'sales_tax_name': self.sales_tax_name
        }

        clone = self.__class__._default_manager.create(**copied_fields)
        clone.state = self.STATES.draft
        clone.save()

        # clone entries too
        for entry in self._entries:
            entry.pk = None
            entry.id = None
            if self.__class__.__name__.lower() == 'proforma':
                entry.proforma = clone
                entry.invoice = None
            elif self.__class__.__name__.lower() == 'invoice':
                entry.invoice = clone
                entry.proforma = None
            entry.save()

        return clone

    def clean(self):
        super(BillingDocument, self).clean()

        # The only change that is allowed if the document is in issued state
        # is the state chage from issued to paid
        # !! TODO: If _last_state == 'issued' and self.state == 'paid' || 'canceled'
        # it should also be checked that the other fields are the same bc.
        # right now a document can be in issued state and someone could
        # send a request which contains the state = 'paid' and also send
        # other changed fields and the request would be accepted bc. only
        # the state is verified.
        if self._last_state == self.STATES.issued and\
           self.state not in [self.STATES.paid, self.STATES.canceled]:
            msg = 'You cannot edit the document once it is in issued state.'
            raise ValidationError({NON_FIELD_ERRORS: msg})

        if self._last_state == self.STATES.canceled:
            msg = 'You cannot edit the document once it is in canceled state.'
            raise ValidationError({NON_FIELD_ERRORS: msg})

        # If it's in paid state => don't allow any changes
        if self._last_state == self.STATES.paid:
            msg = 'You cannot edit the document once it is in paid state.'
            raise ValidationError({NON_FIELD_ERRORS: msg})

    def save(self, *args, **kwargs):
        if not self.series:
            self.series = self.default_series

        # Generate the number
        if not self.number:
            self.number = self._generate_number()

        # Add tax info
        if not self.sales_tax_name:
            self.sales_tax_name = self.customer.sales_tax_name
        if not self.sales_tax_percent:
            self.sales_tax_percent = self.customer.sales_tax_percent

        self._last_state = self.state
        super(BillingDocument, self).save(*args, **kwargs)

    def _generate_number(self, default_starting_number=1):
        """Generates the number for a proforma/invoice."""
        default_starting_number = max(default_starting_number, 1)

        documents = self.__class__._default_manager.filter(
            provider=self.provider, series=self.series
        )
        if not documents.exists():
            # An invoice/proforma with this provider and series does not exist
            if self.series == self.default_series:
                return self._starting_number
            else:
                return default_starting_number
        else:
            # An invoice with this provider and series already exists
            max_existing_number = documents.aggregate(
                Max('number')
            )['number__max']
            if max_existing_number:
                if self._starting_number and self.series == self.default_series:
                    return max(max_existing_number + 1, self._starting_number)
                else:
                    return max_existing_number + 1
            else:
                return default_starting_number

    def series_number(self):
        if self.series and self.number:
            return "%s-%d" % (self.series, self.number)
        return None
    series_number.short_description = 'Number'
    series_number = property(series_number)

    def __unicode__(self):
        return u'%s-%s %s => %s [%.2f %s]' % (self.series, self.number,
                                              self.provider.billing_name,
                                              self.customer.billing_name,
                                              self.total, self.currency)

    @property
    def updateable_fields(self):
        return ['customer', 'provider', 'due_date', 'issue_date', 'paid_date',
                'cancel_date', 'sales_tax_percent', 'sales_tax_name',
                'currency']

    @property
    def admin_change_url(self):
        url_base = 'admin:{app_label}_{klass}_change'.format(
            app_label=self._meta.app_label,
            klass=self.__class__.__name__.lower())
        url = reverse(url_base, args=(self.pk,))
        return '<a href="{url}">{display_series}</a>'.format(
            url=url, display_series=self.series_number)

    @property
    def _entries(self):
        # entries iterator which replaces the invoice/proforma from the DB with
        # self. We need this in _generate_pdf so that the data in PDF has the
        # lastest state for the document. Without this we get in template:
        #
        # invoice.issue_date != entry.invoice.issue_date
        #
        # which is obviously false.
        document_type_name = self.__class__.__name__  # Invoice or Proforma
        kwargs = {document_type_name.lower(): self}
        entries = DocumentEntry.objects.filter(**kwargs)
        for entry in entries:
            if document_type_name.lower() == 'invoice':
                entry.invoice = self
            if document_type_name.lower() == 'proforma':
                entry.proforma = self
            yield(entry)

    def _generate_pdf(self, state=None):
        customer = Customer(**self.archived_customer)
        provider = Provider(**self.archived_provider)
        if state is None:
            state = self.state

        context = {
            'document': self,
            'provider': provider,
            'customer': customer,
            'entries': self._entries,
            'state': state
        }

        provider_state_template = '{provider}/{kind}_{state}_pdf.html'.format(
            kind=self.kind, provider=self.provider.slug, state=state).lower()
        provider_template = '{provider}/{kind}_pdf.html'.format(
            kind=self.kind, provider=self.provider.slug).lower()
        generic_state_template = '{kind}_{state}_pdf.html'.format(
            kind=self.kind, state=state).lower()
        generic_template = '{kind}_pdf.html'.format(
            kind=self.kind).lower()
        _templates = [provider_state_template, provider_template,
                      generic_state_template, generic_template]

        templates = []
        for t in _templates:
            templates.append('billing_documents/' + t)

        template = select_template(templates)

        file_object = HttpResponse(content_type='application/pdf')
        generate_pdf_template_object(template, file_object, context)

        return file_object

    def _save_pdf(self, state=None):
        file_object = self._generate_pdf(state)

        if file_object:
            pdf_content = ContentFile(file_object)
            filename = '{doc_type}_{series}-{number}.pdf'.format(
                doc_type=self.__class__.__name__,
                series=self.series,
                number=self.number
            )

            if self.pdf:
                self.pdf.delete()
            self.pdf.save(filename, pdf_content, True)
        else:
            raise RuntimeError(_('Could not generate invoice pdf.'))

    def serialize_hook(self, hook):
        """
        Used to generate a skinny payload.
        """

        return {
            'hook': hook.dict(),
            'data': {
                'id': self.id
            }
        }


class Invoice(BillingDocument):
    proforma = models.ForeignKey('Proforma', blank=True, null=True,
                                 related_name='related_proforma')

    kind = 'Invoice'

    def __init__(self, *args, **kwargs):
        super(Invoice, self).__init__(*args, **kwargs)

        provider_field = self._meta.get_field_by_name("provider")[0]
        provider_field.related_name = "invoices"

        customer_field = self._meta.get_field_by_name("customer")[0]
        customer_field.related_name = "invoices"

    @transition(field='state', source=BillingDocument.STATES.draft,
                target=BillingDocument.STATES.issued)
    def issue(self, issue_date=None, due_date=None):
        self.archived_provider = self.provider.get_invoice_archivable_field_values()

        super(Invoice, self).issue(issue_date, due_date)

    @transition(field='state', source=BillingDocument.STATES.issued,
                target=BillingDocument.STATES.paid)
    def pay(self, paid_date=None, affect_related_document=True):
        super(Invoice, self).pay(paid_date)

        if self.proforma and affect_related_document:
            self.proforma.pay(paid_date=paid_date,
                              affect_related_document=False)
            self.proforma.save()

    @transition(field='state', source=BillingDocument.STATES.issued,
                target=BillingDocument.STATES.canceled)
    def cancel(self, cancel_date=None, affect_related_document=True):
        super(Invoice, self).cancel(cancel_date)

        if self.proforma and affect_related_document:
            self.proforma.cancel(cancel_date=cancel_date,
                                 affect_related_document=False)
            self.proforma.save()

    @property
    def _starting_number(self):
        return self.provider.invoice_starting_number

    @property
    def default_series(self):
        try:
            return self.provider.invoice_series
        except Provider.DoesNotExist:
            return ''

    @property
    def total(self):
        entries_total = [Decimal(item.total)
                         for item in self.invoice_entries.all()]
        res = reduce(lambda x, y: x + y, entries_total, Decimal('0.00'))
        return res

    @property
    def total_before_tax(self):
        entries_total = [Decimal(item.total_before_tax)
                         for item in self.invoice_entries.all()]
        res = reduce(lambda x, y: x + y, entries_total, Decimal('0.0000'))
        return res

    @property
    def tax_value(self):
        entries_total = [Decimal(item.tax_value)
                         for item in self.invoice_entries.all()]
        res = reduce(lambda x, y: x + y, entries_total, Decimal('0.0000'))
        return res

    @property
    def related_document(self):
        return self.proforma



@receiver(pre_delete, sender=Invoice)
def delete_invoice_pdf_from_storage(sender, instance, **kwargs):
    if instance.pdf:
        # Delete the invoice's PDF
        instance.pdf.delete(False)

    # If exists, delete the PDF of the related proforma
    if instance.proforma:
        if instance.proforma.pdf:
            instance.proforma.pdf.delete(False)


class Proforma(BillingDocument):
    invoice = models.ForeignKey('Invoice', blank=True, null=True,
                                related_name='related_invoice')

    kind = 'Proforma'

    def __init__(self, *args, **kwargs):
        super(Proforma, self).__init__(*args, **kwargs)

        provider_field = self._meta.get_field_by_name("provider")[0]
        provider_field.related_name = "proformas"

        customer_field = self._meta.get_field_by_name("customer")[0]
        customer_field.related_name = "proformas"

    def clean(self):
        super(Proforma, self).clean()
        if not self.series:
            if not hasattr(self, 'provider'):
                # the clean method is called even if the clean_fields method
                # raises exceptions, to we check if the provider was specified
                pass
            elif not self.provider.proforma_series:
                err_msg = {'series': 'You must either specify the series or '
                                     'set a default proforma_series for the '
                                     'provider.'}
                raise ValidationError(err_msg)

    @transition(field='state', source=BillingDocument.STATES.draft,
                target=BillingDocument.STATES.issued)
    def issue(self, issue_date=None, due_date=None):
        self.archived_provider = self.provider.get_proforma_archivable_field_values()

        super(Proforma, self).issue(issue_date, due_date)

    @transition(field='state', source=BillingDocument.STATES.issued,
                target=BillingDocument.STATES.paid)
    def pay(self, paid_date=None, affect_related_document=True):
        super(Proforma, self).pay(paid_date)

        if not self.invoice:
            self.invoice = self._new_invoice()
            self.invoice.issue()
            self.invoice.pay(paid_date=paid_date,
                             affect_related_document=False)

            # if the proforma is paid, the invoice due_date should be issue_date
            self.invoice.due_date = self.invoice.issue_date

            self.invoice.save()
            self.save()

        elif affect_related_document:
            self.invoice.pay(paid_date=paid_date,
                             affect_related_document=False)
            self.invoice.save()

    @transition(field='state', source=BillingDocument.STATES.issued,
                target=BillingDocument.STATES.canceled)
    def cancel(self, cancel_date=None, affect_related_document=True):
        super(Proforma, self).cancel(cancel_date)

        if self.invoice and affect_related_document:
            self.invoice.cancel(cancel_date=cancel_date,
                                affect_related_document=False)
            self.invoice.save()

    def create_invoice(self):
        if self.state != BillingDocument.STATES.issued:
            raise ValueError("You can't create an invoice from a %s proforma, "
                             "only from an issued one" % self.state)

        if self.invoice:
            raise ValueError("This proforma already has an invoice { %s }"
                             % self.invoice)

        self.invoice = self._new_invoice()
        self.invoice.issue()
        self.invoice.save()

        self.save()

    def _new_invoice(self):
        # Generate the new invoice based this proforma
        invoice_fields = self.fields_for_automatic_invoice_generation
        invoice_fields.update({'proforma': self})
        invoice = Invoice.objects.create(**invoice_fields)

        # For all the entries in the proforma => add the link to the new
        # invoice
        DocumentEntry.objects.filter(proforma=self).update(invoice=invoice)
        return invoice

    @property
    def _starting_number(self):
        return self.provider.proforma_starting_number

    @property
    def default_series(self):
        try:
            return self.provider.proforma_series
        except Provider.DoesNotExist:
            return ''

    @property
    def fields_for_automatic_invoice_generation(self):
        fields = ['customer', 'provider', 'archived_customer',
                  'archived_provider', 'paid_date', 'cancel_date',
                  'sales_tax_percent', 'sales_tax_name', 'currency']
        return {field: getattr(self, field, None) for field in fields}

    @property
    def total(self):
        entries_total = [Decimal(item.total)
                         for item in self.proforma_entries.all()]
        res = reduce(lambda x, y: x + y, entries_total, Decimal('0.0000'))
        return res

    @property
    def total_before_tax(self):
        entries_total = [Decimal(item.total_before_tax)
                         for item in self.proforma_entries.all()]
        res = reduce(lambda x, y: x + y, entries_total, Decimal('0.0000'))
        return res

    @property
    def tax_value(self):
        entries_total = [Decimal(item.tax_value)
                         for item in self.proforma_entries.all()]
        res = reduce(lambda x, y: x + y, entries_total, Decimal('0.0000'))
        return res

    @property
    def related_document(self):
        return self.invoice


@receiver(pre_delete, sender=Proforma)
def delete_proforma_pdf_from_storage(sender, instance, **kwargs):
    if instance.pdf:
        # Delete the proforma's PDF
        instance.pdf.delete(False)

    # If exists, delete the PDF of the related invoice
    if instance.invoice:
        if instance.invoice.pdf:
            instance.invoice.pdf.delete(False)


class DocumentEntry(models.Model):
    description = models.CharField(max_length=1024)
    unit = models.CharField(max_length=1024, blank=True, null=True)
    quantity = models.DecimalField(max_digits=19, decimal_places=4,
                                   validators=[MinValueValidator(0.0)])
    unit_price = models.DecimalField(max_digits=19, decimal_places=4)
    product_code = models.ForeignKey('ProductCode', null=True, blank=True,
                                     related_name='invoices')
    start_date = models.DateField(null=True, blank=True)
    end_date = models.DateField(null=True, blank=True)
    prorated = models.BooleanField(default=False)
    invoice = models.ForeignKey('Invoice', related_name='invoice_entries',
                                blank=True, null=True)
    proforma = models.ForeignKey('Proforma', related_name='proforma_entries',
                                 blank=True, null=True)

    class Meta:
        verbose_name = 'Entry'
        verbose_name_plural = 'Entries'

    @property
    def total(self):
        res = self.total_before_tax + self.tax_value
        return res.quantize(Decimal('0.0000'))

    @property
    def total_before_tax(self):
        res = Decimal(self.quantity * self.unit_price)
        return res.quantize(Decimal('0.0000'))

    @property
    def tax_value(self):
        if self.invoice:
            sales_tax_percent = self.invoice.sales_tax_percent
        elif self.proforma:
            sales_tax_percent = self.proforma.sales_tax_percent
        else:
            sales_tax_percent = None

        if not sales_tax_percent:
            return Decimal(0)

        res = Decimal(self.total_before_tax * sales_tax_percent / 100)
        return res.quantize(Decimal('0.0000'))

    def __unicode__(self):
        s = u'{descr} - {unit} - {unit_price} - {quantity} - {product_code}'
        return s.format(
            descr=self.description,
            unit=self.unit,
            unit_price=self.unit_price,
            quantity=self.quantity,
            product_code=self.product_code
        )<|MERGE_RESOLUTION|>--- conflicted
+++ resolved
@@ -251,7 +251,6 @@
 
 
 class Subscription(models.Model):
-<<<<<<< HEAD
     class STATES(object):
         active = 'active'
         inactive = 'inactive'
@@ -265,13 +264,6 @@
         (STATES.canceling, _('Canceling')),
         (STATES.canceled, _('Canceled')),
         (STATES.ended, _('Ended'))
-=======
-    STATES = Choices(
-        ('active', _('Active')),
-        ('inactive', _('Inactive')),
-        ('canceled', _('Canceled')),
-        ('ended', _('Ended')),
->>>>>>> c83da53d
     )
 
     _INTERVALS_CODES = {
@@ -309,13 +301,8 @@
     )
 
     state = FSMField(
-<<<<<<< HEAD
         choices=STATE_CHOICES, max_length=12, default=STATES.inactive,
         protected=True, help_text='The state the subscription is in.'
-=======
-        choices=STATES, max_length=12, default=STATES.inactive, protected=True,
-        help_text='The state the subscription is in.'
->>>>>>> c83da53d
     )
     meta = jsonfield.JSONField(blank=True, null=True)
 
@@ -1298,7 +1285,6 @@
 
 
 class Provider(AbstractBillingEntity):
-<<<<<<< HEAD
     class FLOWS(object):
         proforma = 'proforma'
         invoice = 'invoice'
@@ -1306,15 +1292,6 @@
     FLOW_CHOICES = Choices(
         (FLOWS.proforma, _('Proforma')),
         (FLOWS.invoice, _('Invoice')),
-=======
-    FLOW_CHOICES = Choices(
-        ('proforma', _('Proforma')),
-        ('invoice', _('Invoice')),
-    )
-    DOCUMENT_DEFAULT_STATE = Choices(
-        ('draft', _('Draft')),
-        ('issued', _('Issued')),
->>>>>>> c83da53d
     )
 
     class DEFAULT_DOC_STATE(object):
@@ -1327,11 +1304,7 @@
 
     flow = models.CharField(
         max_length=10, choices=FLOW_CHOICES,
-<<<<<<< HEAD
         default=FLOWS.proforma,
-=======
-        default=FLOW_CHOICES.proforma,
->>>>>>> c83da53d
         help_text="One of the available workflows for generating proformas and\
                    invoices (see the documentation for more details)."
     )
@@ -1431,7 +1404,6 @@
 
 
 class BillingDocument(models.Model):
-<<<<<<< HEAD
     class STATES(object):
         draft = 'draft'
         issued = 'issued'
@@ -1443,13 +1415,6 @@
         (STATES.issued, _('Issued')),
         (STATES.paid, _('Paid')),
         (STATES.canceled, _('Canceled'))
-=======
-    STATES = Choices(
-        ('draft', _('Draft')),
-        ('issued', _('Issued')),
-        ('paid', _('Paid')),
-        ('canceled', _('Canceled')),
->>>>>>> c83da53d
     )
 
     series = models.CharField(max_length=20, blank=True, null=True,
@@ -1472,14 +1437,9 @@
         help_text='The currency used for billing.')
     pdf = models.FileField(null=True, blank=True, editable=False,
                            storage=_storage, upload_to=documents_pdf_path)
-<<<<<<< HEAD
     state = FSMField(choices=STATE_CHOICES, max_length=10, default=STATES.draft,
                      verbose_name="State",
                      help_text='The state the invoice is in.')
-=======
-    state = FSMField(choices=STATES, max_length=10, default=STATES.draft,
-        verbose_name="State", help_text='The state the invoice is in.')
->>>>>>> c83da53d
 
     _last_state = None
 
