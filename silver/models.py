"""Models for the silver app."""
import datetime
from datetime import datetime as dt
from decimal import Decimal

from django_fsm import FSMField, transition, TransitionNotAllowed
from django.core.exceptions import ValidationError, NON_FIELD_ERRORS
from django.core.files.base import ContentFile
from django.http import HttpResponse
from django.utils import timezone
from django.utils.translation import ugettext_lazy as _
from django_xhtml2pdf.utils import generate_pdf
from django.db import models
from django.db.models import Max
from django.conf import settings
from django.db.models.signals import pre_delete
from django.dispatch.dispatcher import receiver
import jsonfield
from international.models import countries, currencies
from livefield.models import LiveModel
from dateutil.relativedelta import *
from dateutil.rrule import *
from storages.backends.s3boto import S3BotoStorage

from silver.api.dateutils import (last_date_that_fits, next_date_after_period,
                                  next_date_after_date)
from silver.utils import get_object_or_None


UPDATE_TYPES = (
    ('absolute', 'Absolute'),
    ('relative', 'Relative')
)

S3Storage = S3BotoStorage(bucket=settings.INVOICES_S3_BUCKET,
                          access_key=settings.AWS_KEY,
                          secret_key=settings.AWS_SECRET)


class Plan(models.Model):
    INTERVALS = (
        ('day', 'Day'),
        ('week', 'Week'),
        ('month', 'Month'),
        ('year', 'Year')
    )

    name = models.CharField(
        max_length=20, help_text='Display name of the plan.'
    )
    interval = models.CharField(
        choices=INTERVALS, max_length=12, default=INTERVALS[2][0],
        help_text='The frequency with which a subscription should be billed.'
    )
    interval_count = models.PositiveIntegerField(
        help_text='The number of intervals between each subscription billing'
    )
    amount = models.DecimalField(
        max_digits=8, decimal_places=2,
        help_text='The amount in the specified currency to be charged on the '
                  'interval specified.'
    )
    currency = models.CharField(
        choices=currencies, max_length=4, default='USD',
        help_text='The currency in which the subscription will be charged.'
    )
    trial_period_days = models.PositiveIntegerField(
        null=True,
        help_text='Number of trial period days granted when subscribing a '
                  'customer to this plan.'
    )
    metered_features = models.ManyToManyField(
        'MeteredFeature', blank=True, null=True,
        help_text="A list of the plan's metered features."
    )
    generate_after = models.PositiveIntegerField(
        default=0,
        help_text='Number of seconds to wait after current billing cycle ends '
                  'before generating the invoice. This can be used to allow '
                  'systems to finish updating feature counters.'
    )
    enabled = models.BooleanField(default=True,
                                  help_text='Whether to accept subscriptions.')
    private = models.BooleanField(default=False,
                                  help_text='Indicates if a plan is private.')
    product_code = models.ForeignKey('ProductCode', unique=True,
                                    help_text='The product code for this plan.')
    provider = models.ForeignKey(
        'Provider', related_name='plans',
        help_text='The provider which provides the plan.'
    )

    @staticmethod
    def validate_metered_features(metered_features):
        product_codes = dict()
        for mf in metered_features:
            if product_codes.get(mf.product_code.value, None):
                err_msg = 'A plan cannot have two or more metered features ' \
                          'with the same product code. (%s, %s)' \
                          % (mf.name, product_codes.get(mf.product_code.value))
                raise ValidationError(err_msg)
            product_codes[mf.product_code.value] = mf.name

    def __unicode__(self):
        return self.name

    @property
    def provider_flow(self):
        return self.provider.flow


class MeteredFeature(models.Model):
    name = models.CharField(
        max_length=32,
        help_text='The feature display name.'
    )
    unit = models.CharField(max_length=20, blank=True, null=True)
    price_per_unit = models.DecimalField(
        max_digits=8, decimal_places=2, help_text='The price per unit.'
    )
    included_units = models.DecimalField(
        max_digits=8, decimal_places=2,
        help_text='The number of included units per plan interval.'
    )
    product_code = models.ForeignKey(
        'ProductCode', help_text='The product code for this plan.'
    )

    def __unicode__(self):
        return self.name


class MeteredFeatureUnitsLog(models.Model):
    metered_feature = models.ForeignKey('MeteredFeature', related_name='consumed')
    subscription = models.ForeignKey('Subscription', related_name='mf_log_entries')
    consumed_units = models.DecimalField(max_digits=8, decimal_places=2)
    start_date = models.DateField(editable=False)
    end_date = models.DateField(editable=False)

    class Meta:
        unique_together = ('metered_feature', 'subscription', 'start_date',
                           'end_date')

    def clean(self):
        super(MeteredFeatureUnitsLog, self).clean()
        if not self.id:
            start_date = self.subscription.current_start_date
            end_date = self.subscription.current_end_date
            if get_object_or_None(MeteredFeatureUnitsLog, start_date=start_date,
                                  end_date=end_date,
                                  metered_feature=self.metered_feature,
                                  subscription=self.subscription):
                err_msg = 'A %s units log for the current date already exists.'\
                          ' You can edit that one.' % self.metered_feature
                raise ValidationError(err_msg)

    def save(self, force_insert=False, force_update=False, using=None,
             update_fields=None):
        if not self.id:
            if not self.start_date:
                self.start_date = self.subscription.current_start_date
            if not self.end_date:
                self.end_date = self.subscription.current_end_date
            super(MeteredFeatureUnitsLog, self).save()

        if self.id:
            update_fields = []
            for field in self._meta.fields:
                if field.name != 'metered_feature' and field.name != 'id':
                    update_fields.append(field.name)
            super(MeteredFeatureUnitsLog, self).save(
                update_fields=update_fields)

    def __unicode__(self):
        return self.metered_feature.name


class Subscription(models.Model):
    STATES = (
        ('active', 'Active'),
        ('inactive', 'Inactive'),
        ('canceled', 'Canceled'),
        ('ended', 'Ended')
    )

    plan = models.ForeignKey(
        'Plan',
        help_text='The plan the customer is subscribed to.'
    )
    description = models.CharField(max_length=1024, blank=True, null=True)
    customer = models.ForeignKey(
        'Customer', related_name='subscriptions',
        help_text='The customer who is subscribed to the plan.'
    )
    trial_end = models.DateField(
        blank=True, null=True,
        help_text='The date at which the trial ends. '
                  'If set, overrides the computed trial end date from the plan.'
    )
    start_date = models.DateField(
        blank=True, null=True,
        help_text='The starting date for the subscription.'
    )
    ended_at = models.DateField(
        blank=True, null=True,
        help_text='The date when the subscription ended.'
    )
    reference = models.CharField(
        max_length=128, blank=True, null=True,
        help_text="The subscription's reference in an external system."
    )

    state = FSMField(
        choices=STATES, max_length=12, default=STATES[1][0], protected=True,
        help_text='The state the subscription is in.'
    )

    def clean(self):
        if self.start_date and self.trial_end:
            if self.trial_end < self.start_date:
                raise ValidationError(
                    {'trial_end': 'The trial end date cannot be older than '
                                  'the subscription start date.'}
                )

    @property
    def current_start_date(self):
        if self.trial_end > timezone.now().date():
            initial_date = self.start_date
        else:
            fake_initial_date = next_date_after_date(
                initial_date=self.trial_end, day=1
            )
            if fake_initial_date:
                if timezone.now().date() < fake_initial_date:
                    initial_date = self.trial_end
                else:
                    initial_date = fake_initial_date
            else:
                initial_date = None

        return last_date_that_fits(
            initial_date=initial_date,
            end_date=timezone.now().date(),
            interval_type=self.plan.interval,
            interval_count=self.plan.interval_count
        )

    @property
    def current_end_date(self):
        end_date = None
        if self.trial_end > timezone.now().date():
            end_date = self.trial_end
        else:
            end_date_after_trial = next_date_after_date(
                initial_date=self.trial_end, day=1
            )
            if end_date_after_trial:
                if timezone.now().date() < end_date_after_trial:
                    end_date = end_date_after_trial

        end_date = end_date or next_date_after_period(
            initial_date=self.current_start_date,
            interval_type=self.plan.interval,
            interval_count=self.plan.interval_count
        )
        if end_date:
            if self.ended_at:
                if self.ended_at < end_date:
                    return self.ended_at
            else:
                return end_date
        return None

    @property
    def is_on_trial(self):
        return timezone.now().date() <= self.trial_end and self.state != 'canceled'

    def _should_reissue(self, last_billing_date):
        last_billing_date = datetime.datetime(
            year=last_billing_date.year,
            month=last_billing_date.month,
            day=last_billing_date.day,
            tzinfo=timezone.get_current_timezone()
        )
        intervals = {
            'year': {'years': +self.plan.interval_count},
            'month': {'months': +self.plan.interval_count},
            'week': {'weeks': +self.plan.interval_count},
            'day': {'days': +self.plan.interval_count}
        }

        # generate one object of 'year', 'month', 'week, ...
        interval_length = relativedelta(**intervals[self.plan.interval])
        generate_after = datetime.timedelta(seconds=self.plan.generate_after)
        interval_end = last_billing_date + interval_length + generate_after

        return timezone.now() > interval_end

    def _should_issue_first_time(self):
        # Get the datetime object for the next interval
        # yearly plans - first day of next year + generate_after
        # monthly plans - first day of next month + generate_after
        # weekly plans - next monday + generate_after
        # daily plans - next day (start_date + 1) + generate_after
        if self.plan.interval == 'year':
            count = 2 if self.start_date.month == self.start_date.day == 1 else 1
            next_interval_start = list(rrule(YEARLY,
                                             interval=self.plan.interval_count,
                                             byyearday=1,
                                             count=count,
                                             dtstart=self.start_date))[-1]
        elif self.plan.interval == 'month':
            count = 2 if self.start_date.month == self.start_date.day == 1 else 1
            next_interval_start = list(rrule(MONTHLY,
                                             interval=self.plan.interval_count,
                                             count=count,
                                             bymonthday=1,
                                             dtstart=self.start_date))[-1]
        elif self.plan.interval == 'week':
            count = 2 if self.start_date.month == self.start_date.day == 1 else 1
            next_interval_start = list(rrule(WEEKLY,
                                             interval=self.plan.interval_count,
                                             count=count,
                                             byweekday=MO,
                                             dtstart=self.start_date))[-1]
        elif self.plan.interval == 'day':
            days = self.plan.interval_count
            next_interval_start = self.start_date + datetime.timedelta(days=days)
            next_interval_start = dt(year=next_interval_start.year,
                                     month=next_interval_start.month,
                                     day=next_interval_start.day)

        current_timezone = timezone.get_current_timezone()
        next_interval_start = current_timezone.localize(next_interval_start)
        generate_after = datetime.timedelta(seconds=self.plan.generate_after)

        return timezone.now() > next_interval_start + generate_after

    @property
    def should_be_billed(self):
        if self.state == 'canceled':
            return True

        if self.is_billed_first_time:
            return self._should_issue_first_time()
        return self._should_reissue(self.last_billing_date)

    @property
    def is_billed_first_time(self):
        qs_count = self.billing_log_entries.all().count()
        return False if qs_count else True

    @property
    def last_billing_date(self):
        try:
            return self.billing_log_entries.all()[:1].get().last_billing_date
        except BillingLog.DoesNotExist:
            # It should never get here.
            return None

    @transition(field=state, source=['inactive', 'canceled'], target='active')
    def activate(self, start_date=None, trial_end_date=None):
        if start_date:
            self.start_date = start_date
        elif self.start_date is None:
            self.start_date = timezone.now().date()

        if trial_end_date:
            self.trial_end = trial_end_date
        elif self.trial_end is None:
            self.trial_end = self.start_date + datetime.timedelta(
                days=self.plan.trial_period_days
            )

    @transition(field=state, source=['active'], target='canceled')
    def cancel(self):
        # XXX: shouldn't the trial_end date be set to now()?
        pass

    @transition(field=state, source='canceled', target='ended')
    def end(self):
        self.ended_at = timezone.now().date()

    def __unicode__(self):
        return '%s (%s)' % (self.customer, self.plan)


class BillingLog(models.Model):
    subscription = models.ForeignKey('Subscription',
                                     related_name='billing_log_entries')
    invoice = models.ForeignKey('Invoice', null=True, blank=True,
                                related_name='billing_log_entries')
    proforma = models.ForeignKey('Proforma', null=True, blank=True,
                                 related_name='billing_log_entries')
    billing_date = models.DateField(
        help_text="The date when the invoice/proforma was issued."
    )

    class Meta:
        ordering = ['-billing_date']


class AbstractBillingEntity(LiveModel):
    name = models.CharField(
        max_length=128,
        help_text='The name to be used for billing purposes.'
    )
    company = models.CharField(max_length=128, blank=True, null=True)
    email = models.EmailField(max_length=254, blank=True, null=True)
    address_1 = models.CharField(max_length=128)
    address_2 = models.CharField(max_length=128, blank=True, null=True)
    country = models.CharField(choices=countries, max_length=3)
    city = models.CharField(max_length=128)
    state = models.CharField(max_length=128, blank=True, null=True)
    zip_code = models.CharField(max_length=32, blank=True, null=True)
    extra = models.TextField(
        blank=True, null=True,
        help_text='Extra information to display on the invoice '
                  '(markdown formatted).'
    )

    class Meta:
        abstract = True

    def __unicode__(self):
        display = self.name
        if self.company:
            display = '%s (%s)' % (display, self.company)
        return display

    def get_list_display_fields(self):
        field_names = ['company', 'email', 'address_1', 'city', 'country',
                       'zip_code']
        return [getattr(self, field, '') for field in field_names]

    def get_archivable_field_values(self):
        field_names = ['name', 'company', 'email', 'address_1', 'address_1',
                       'city', 'country', 'city', 'zip_code', 'zip_code',
                       'extra']
        return {field: getattr(self, field, '') for field in field_names}


class Customer(AbstractBillingEntity):
    payment_due_days = models.PositiveIntegerField(
        default=settings.PAYMENT_DUE_DAYS,
        help_text='Due days for generated proforma/invoice.'
    )
    consolidated_billing = models.BooleanField(
        default=False, help_text='A flag indicating consolidated billing.'
    )
    customer_reference = models.CharField(
        max_length=256, blank=True, null=True,
        help_text="It's a reference to be passed between silver and clients. "
                  "It usually points to an account ID."
    )
    sales_tax_number = models.CharField(max_length=64, blank=True, null=True)
    sales_tax_percent = models.DecimalField(
        max_digits=4, decimal_places=2, null=True, blank=True,
        help_text="Whenever to add sales tax. "
                  "If null, it won't show up on the invoice."
    )
    sales_tax_name = models.CharField(
        max_length=64, null=True, blank=True,
        help_text="Sales tax name (eg. 'sales tax' or 'VAT')."
    )

    def __init__(self, *args, **kwargs):
        super(Customer, self).__init__(*args, **kwargs)
        company_field = self._meta.get_field_by_name("company")[0]
        company_field.help_text = "The company to which the bill is issued."

    def delete(self):
        subscriptions = Subscription.objects.filter(customer=self)
        for sub in subscriptions:
            try:
                sub.cancel()
                sub.save()
            except TransitionNotAllowed:
                pass
        super(Customer, self).delete()

    def __unicode__(self):
        return " - ".join(filter(None, [self.name, self.company]))

    def get_archivable_field_values(self):
        base_fields = super(Customer, self).get_archivable_field_values()
        customer_fields = ['customer_reference', 'consolidated_billing',
                          'payment_due_days']
        fields_dict = {field: getattr(self, field, '') for field in customer_fields}
        base_fields.update(fields_dict)
        return base_fields

    def complete_address(self):
        return ", ".join(filter(None, [self.address_1, self.city, self.state,
                                       self.zip_code, self.country]))
    complete_address.short_description = 'Complete address'


class Provider(AbstractBillingEntity):
    FLOW_CHOICES = (
        ('proforma', 'Proforma'),
        ('invoice', 'Invoice'),
    )
    DOCUMENT_DEFAULT_STATE = (
        ('draft', 'Draft'),
        ('issued', 'Issued')
    )

    flow = models.CharField(
        max_length=10, choices=FLOW_CHOICES,
        default=FLOW_CHOICES[0][0],
        help_text="One of the available workflows for generating proformas and\
                   invoices (see the documentation for more details)."
    )
    invoice_series = models.CharField(
        max_length=20,
        help_text="The series that will be used on every invoice generated by\
                   this provider."
    )
    invoice_starting_number = models.PositiveIntegerField()
    proforma_series = models.CharField(
        max_length=20, blank=True, null=True,
        help_text="The series that will be used on every proforma generated by\
                   this provider."
    )
    proforma_starting_number = models.PositiveIntegerField(
        blank=True, null=True
    )
    default_document_state = models.CharField(
        max_length=10, choices=DOCUMENT_DEFAULT_STATE,
        default=DOCUMENT_DEFAULT_STATE[0][0],
        help_text="The default state of the auto-generated documents."
    )

    def __init__(self, *args, **kwargs):
        super(Provider, self).__init__(*args, **kwargs)
        company_field = self._meta.get_field_by_name("company")[0]
        company_field.help_text = "The provider issuing the invoice."

    def clean(self):
        if self.flow == 'proforma':
            if not self.proforma_starting_number and\
               not self.proforma_series:
                errors = {'proforma_series': "This field is required as the "
                                             "chosen flow is proforma.",
                          'proforma_starting_number': "This field is required "
                                                      "as the chosen flow is "
                                                      "proforma."}
                raise ValidationError(errors)
            elif not self.proforma_series:
                errors = {'proforma_series': "This field is required as the "
                                             "chosen flow is proforma."}
                raise ValidationError(errors)
            elif not self.proforma_starting_number:
                errors = {'proforma_starting_number': "This field is required "
                                                      "as the chosen flow is "
                                                      "proforma."}
                raise ValidationError(errors)

    def get_invoice_archivable_field_values(self):
        base_fields = super(Provider, self).get_archivable_field_values()
        base_fields.update({'invoice_series': getattr(self, 'invoice_series', '')})
        return base_fields

    def get_proforma_archivable_field_values(self):
        base_fields = super(Provider, self).get_archivable_field_values()
        base_fields.update({'proforma_series': getattr(self, 'proforma_series', '')})
        return base_fields

    def __unicode__(self):
        return " - ".join(filter(None, [self.name, self.company]))


class ProductCode(models.Model):
    value = models.CharField(max_length=128, unique=True)

    def __unicode__(self):
        return self.value


def documents_pdf_path(document, filename):
    path = '{date}/{doc_name}/{filename}'.format(
        date=document.issue_date.strftime('/%Y/%m'),
        doc_name='%ss' % document.__class__.__name__,
        filename=filename)
    return path


class BillingDocument(models.Model):
    states = ['draft', 'issued', 'paid', 'canceled']
    STATE_CHOICES = tuple((state, state.replace('_', ' ').title())
                          for state in states)
    number = models.IntegerField(blank=True, null=True)
    customer = models.ForeignKey('Customer')
    provider = models.ForeignKey('Provider')
    archived_customer = jsonfield.JSONField()
    archived_provider = jsonfield.JSONField()
    due_date = models.DateField(null=True, blank=True)
    issue_date = models.DateField(null=True, blank=True)
    paid_date = models.DateField(null=True, blank=True)
    cancel_date = models.DateField(null=True, blank=True)
    sales_tax_percent = models.DecimalField(max_digits=4, decimal_places=2,
                                            null=True, blank=True)
    sales_tax_name = models.CharField(max_length=64, blank=True, null=True)
    currency = models.CharField(
        choices=currencies, max_length=4, default='USD',
        help_text='The currency used for billing.'
    )
    pdf = models.FileField(null=True, blank=True, editable=False,
                           storage=S3Storage, upload_to=documents_pdf_path)
    state = FSMField(
        choices=STATE_CHOICES, max_length=10, default=states[0],
        verbose_name='Invoice state', help_text='The state the invoice is in.'
    )

    __last_state = None

    class Meta:
        abstract = True
        unique_together = ('provider', 'number')
        ordering = ('-issue_date', 'number')

    def __init__(self, *args, **kwargs):
        super(BillingDocument, self).__init__(*args, **kwargs)
        self.__last_state = self.state

    @transition(field=state, source='draft', target='issued')
    def issue(self, issue_date=None, due_date=None):
        if issue_date:
            self.issue_date = dt.strptime(issue_date, '%Y-%m-%d').date()
        elif not self.issue_date and not issue_date:
            self.issue_date = timezone.now().date()

        if due_date:
            self.due_date = dt.strptime(due_date, '%Y-%m-%d').date()
        elif not self.due_date and not due_date:
            delta = datetime.timedelta(days=settings.PAYMENT_DUE_DAYS)
            self.due_date = timezone.now().date() + delta

        if not self.sales_tax_name:
            self.sales_tax_name = self.customer.sales_tax_name
        if not self.sales_tax_percent:
            self.sales_tax_percent = self.customer.sales_tax_percent

        self.archived_customer = self.customer.get_archivable_field_values()

        self._generate_pdf()

    @transition(field=state, source='issued', target='paid')
    def pay(self, paid_date=None):
        if paid_date:
            self.paid_date = dt.strptime(paid_date, '%Y-%m-%d').date()
        if not self.paid_date and not paid_date:
            self.paid_date = timezone.now().date()

    @transition(field=state, source='issued', target='canceled')
    def cancel(self, cancel_date=None):
        if cancel_date:
            self.cancel_date = dt.strptime(cancel_date, '%Y-%m-%d').date()
        if not self.cancel_date and not cancel_date:
            self.cancel_date = timezone.now().date()

    def clean(self):
        # The only change that is allowed if the document is in issued state
        # is the state chage from issued to paid

        # !! TODO: If __last_state == 'issued' and self.state == 'paid' || 'canceled'
        # it should also be checked that the other fields are the same bc.
        # right now a document can be in issued state and someone could
        # send a request which contains the state = 'paid' and also send
        # other changed fields and the request would be accepted bc. only
        # the state is verified.
        if self.__last_state == 'issued' and self.state not in ['paid', 'canceled']:
            msg = 'You cannot edit the document once it is in issued state.'
            raise ValidationError({NON_FIELD_ERRORS: msg})

        if self.__last_state == 'canceled':
            msg = 'You cannot edit the document once it is in canceled state.'
            raise ValidationError({NON_FIELD_ERRORS: msg})

        # If it's in paid state => don't allow any changes
        if self.__last_state == 'paid':
            msg = 'You cannot edit the document once it is in paid state.'
            raise ValidationError({NON_FIELD_ERRORS: msg})

    def _generate_number(self):
        """Generates the number for a proforma/invoice. To be implemented
        in the corresponding subclass."""

        if not self.__class__._default_manager.filter(
            provider=self.provider,
        ).exists():
            # An invoice with this provider does not exist
            return self.provider.invoice_starting_number
        else:
            # An invoice with this provider already exists
            max_existing_number = self.__class__._default_manager.filter(
                provider=self.provider,
            ).aggregate(Max('number'))['number__max']

            return max_existing_number + 1

    def save(self, *args, **kwargs):
        # Generate the number
        if not self.number:
            self.number = self._generate_number()

        # Add tax info
        if not self.sales_tax_name:
            self.sales_tax_name = self.customer.sales_tax_name
        if not self.sales_tax_percent:
            self.sales_tax_percent = self.customer.sales_tax_percent

        self.__last_state = self.state
        super(BillingDocument, self).save(*args, **kwargs)

    def customer_display(self):
        try:
            return ', '.join(self.customer.get_list_display_fields())
        except Customer.DoesNotExist:
            return ''
    customer_display.short_description = 'Customer'

    def provider_display(self):
        try:
            return ', '.join(self.provider.get_list_display_fields())
        except Customer.DoesNotExist:
            return ''
    provider_display.short_description = 'Provider'

    @property
    def updateable_fields(self):
        return ['customer', 'provider', 'due_date', 'issue_date', 'paid_date',
                'cancel_date', 'sales_tax_percent', 'sales_tax_name',
                'currency']

    def __unicode__(self):
        return '%s-%s-%s' % (self.number, self.customer, self.provider)

    def _generate_pdf(self):
        document_type_name = self.__class__.__name__  # Invoice or Proforma
        kwargs = {document_type_name.lower(): self}

        entries = DocumentEntry.objects.filter(**kwargs)
        customer = Customer(**self.archived_customer)
        provider = Provider(**self.archived_provider)

        context = {
            'invoice': self,
            'provider': provider,
            'customer': customer,
            'entries': entries
        }
        resp = HttpResponse(content_type='application/pdf')
<<<<<<< HEAD
        data = generate_pdf('invoice_pdf.html', context=context,
                            file_object=resp)
=======
        result = generate_pdf('invoice_pdf_generic.html', context=context,
                              file_object=resp)
>>>>>>> 09cca383

        if data:
            pdf_content = ContentFile(data)
            filename = 'Invoice_%s-%d.pdf' % (self.series, self.number)
            self.pdf.save(filename, pdf_content, False)
        else:
            raise RuntimeError(_('Could not generate invoice pdf.'))


class Invoice(BillingDocument):
    proforma = models.ForeignKey('Proforma', blank=True, null=True,
                                 related_name='related_proforma')

    def __init__(self, *args, **kwargs):
        super(Invoice, self).__init__(*args, **kwargs)

        provider_field = self._meta.get_field_by_name("provider")[0]
        provider_field.related_name = "invoices"

        customer_field = self._meta.get_field_by_name("customer")[0]
        customer_field.related_name = "invoices"

    @transition(field='state', source='draft', target='issued')
    def issue(self, issue_date=None, due_date=None):
        self.archived_provider = self.provider.get_invoice_archivable_field_values()

        super(Invoice, self).issue(issue_date, due_date)

    @property
    def series(self):
        try:
            return self.provider.invoice_series
        except Provider.DoesNotExist:
            return ''

    @property
    def total(self):
        entries_total = [Decimal(item.total) for item in self.invoice_entries.all()]
        res = reduce(lambda x, y: x + y, entries_total, Decimal('0.00'))
        return res.to_eng_string()


@receiver(pre_delete, sender=Invoice)
def delete_invoice_pdf_from_storage(sender, instance, **kwargs):
    print 'delete_invoice_pdf_from_storage'
    if instance.pdf:
        # Delete the invoice's pdf
        instance.pdf.delete(False)

    # If exists, delete the pdf of the related proforma
    if instance.proforma:
        if instance.proforma.pdf:
            instance.proforma.pdf.delete(False)


class Proforma(BillingDocument):
    invoice = models.ForeignKey('Invoice', blank=True, null=True,
                                related_name='related_invoice')

    def __init__(self, *args, **kwargs):
        super(Proforma, self).__init__(*args, **kwargs)

        provider_field = self._meta.get_field_by_name("provider")[0]
        provider_field.related_name = "proformas"

        customer_field = self._meta.get_field_by_name("customer")[0]
        customer_field.related_name = "proformas"

    @transition(field='state', source='draft', target='issued')
    def issue(self, issue_date=None, due_date=None):
        self.archived_provider = self.provider.get_proforma_archivable_field_values()

        super(Proforma, self).issue(issue_date, due_date)

    @transition(field='state', source='issued', target='paid')
    def pay(self, paid_date=None):
        super(Proforma, self).pay(paid_date)

        # Generate the new invoice based this proforma
        invoice_fields = self.fields_for_automatic_invoice_generation
        invoice_fields.update({'proforma': self})
        invoice = Invoice.objects.create(**invoice_fields)
        invoice.issue()
        invoice.pay()
        invoice.save()

        self.invoice = invoice

        # For all the entries in the proforma => add the link to the new
        # invoice
        DocumentEntry.objects.filter(proforma=self).update(invoice=invoice)

    @property
    def series(self):
        try:
            return self.provider.proforma_series
        except Provider.DoesNotExist:
            return ''

    @property
    def fields_for_automatic_invoice_generation(self):
        fields = ['customer', 'provider', 'archived_customer', 'archived_provider',
                  'due_date', 'issue_date', 'paid_date', 'cancel_date',
                  'sales_tax_percent', 'sales_tax_name', 'currency']
        return {field: getattr(self, field, None) for field in fields}

    @property
    def total(self):
        entries_total = [Decimal(item.total) for item in self.proforma_entries.all()]
        res = reduce(lambda x, y: x + y, entries_total, Decimal('0.00'))
        return res.to_eng_string()


@receiver(pre_delete, sender=Proforma)
def delete_proforma_pdf_from_storage(sender, instance, **kwargs):
    print 'delete_proforma_pdf_from_storage'
    if instance.pdf:
        # Delete the proforma's pdf
        instance.pdf.delete(False)

    # If exists, delete the pdf of the related invoice
    if instance.invoice:
        if instance.invoice.pdf:
            instance.invoice.pdf.delete(False)


class DocumentEntry(models.Model):
    entry_id = models.IntegerField(blank=True)
    description = models.CharField(max_length=255)
    unit = models.CharField(max_length=20, blank=True, null=True)
    quantity = models.DecimalField(max_digits=8, decimal_places=2)
    unit_price = models.DecimalField(max_digits=8, decimal_places=2)
    product_code = models.ForeignKey('ProductCode', null=True, blank=True,
                                     related_name='invoices')
    start_date = models.DateField(null=True, blank=True)
    end_date = models.DateField(null=True, blank=True)
    prorated = models.BooleanField(default=False)
    invoice = models.ForeignKey('Invoice', related_name='invoice_entries',
                                blank=True, null=True)
    proforma = models.ForeignKey('Proforma', related_name='proforma_entries',
                                 blank=True, null=True)

    class Meta:
        verbose_name = 'Entry'
        verbose_name_plural = 'Entries'

    @property
    def total(self):
        res = (self.unit_price * self.quantity)
        return res.quantize(Decimal('0.00')).to_eng_string()

    def _get_next_entry_id(self, invoice):
        max_id = self.__class__._default_manager.filter(
            invoice=self.invoice,
        ).aggregate(Max('entry_id'))['entry_id__max']
        return max_id + 1 if max_id else 1

    def save(self, *args, **kwargs):
        if not self.entry_id:
            self.entry_id = self._get_next_entry_id(self.invoice)

        super(DocumentEntry, self).save(*args, **kwargs)

    def __unicode__(self):
        s = "{id} - {descr} - {unit} - {unit_price} - {quantity} - {product_code}"
        return s.format(
            id=self.entry_id,
            descr=self.description,
            unit=self.unit,
            unit_price=self.unit_price,
            quantity=self.quantity,
            product_code=self.product_code
        )<|MERGE_RESOLUTION|>--- conflicted
+++ resolved
@@ -753,13 +753,8 @@
             'entries': entries
         }
         resp = HttpResponse(content_type='application/pdf')
-<<<<<<< HEAD
-        data = generate_pdf('invoice_pdf.html', context=context,
+        data = generate_pdf('invoice_pdf_generic.html', context=context,
                             file_object=resp)
-=======
-        result = generate_pdf('invoice_pdf_generic.html', context=context,
-                              file_object=resp)
->>>>>>> 09cca383
 
         if data:
             pdf_content = ContentFile(data)
