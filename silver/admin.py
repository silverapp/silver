from django import forms
from django.contrib import admin, messages
from django.core import urlresolvers
from django.utils.html import escape
from django_fsm import TransitionNotAllowed
from django.core.urlresolvers import reverse

from models import (Plan, MeteredFeature, Subscription, Customer, Provider,
                    MeteredFeatureUnitsLog, Invoice, DocumentEntry,
                    ProductCode, Proforma)

from django.contrib.admin.actions import delete_selected as delete_selected_

from django.utils.translation import ugettext_lazy


def metadata(obj):
    d = u'(None)'
    if obj.meta:
        d = u''
        for key, value in obj.meta.iteritems():
            d += u'%s: <code>%s</code><br>' % (escape(key), escape(value))
    return d
metadata.allow_tags = True


def tax(obj):
    return ("{} {:.2f}%".format(obj.sales_tax_name, obj.sales_tax_percent)
            if obj.sales_tax_percent > 0 else '')
tax.admin_order_field = 'sales_tax_percent'


class LiveModelAdmin(admin.ModelAdmin):
    def get_queryset(self, request):
        qs = self.model.all_objects.get_queryset()
        ordering = self.get_ordering(request)
        if ordering:
            qs = qs.order_by(*ordering)
        return qs

    def delete_model(self, request, obj):
        if 'hard_delete' in dir(obj):
            obj.hard_delete()
        else:
            super(LiveModelAdmin, self).delete_model(request, obj)

    def delete_selected(self, request, queryset):
        if 'hard_delete' in dir(queryset):
            queryset.delete = queryset.hard_delete
        return delete_selected_(self, request, queryset)

    delete_selected.short_description = ugettext_lazy("Delete selected "
                                                      "%(verbose_name_plural)s")

    actions = ['delete_selected']


class PlanForm(forms.ModelForm):
    class Meta:
        model = Plan
        fields = ('provider', 'name', 'product_code', 'interval',
                  'interval_count', 'amount', 'currency', 'trial_period_days',
                  'generate_after', 'metered_features', 'enabled', 'private')

    def clean(self):
        metered_features = self.cleaned_data.get('metered_features')
        Plan.validate_metered_features(metered_features)
        return self.cleaned_data


class PlanAdmin(admin.ModelAdmin):
    list_display = ['name', 'description', 'interval_display',
                    'trial_period_days', 'enabled', 'private']
    search_fields = ['name']
    form = PlanForm

    def interval_display(self, obj):
        return ('{:d} {}s'.format(obj.interval_count, obj.interval)
                if obj.interval_count != 1
                else '{:d} {}'.format(obj.interval_count, obj.interval))
    interval_display.short_description = 'Interval'

    def description(self, obj):
        d = u'Subscription: <code>{:.2f} {}</code><br>'.format(obj.amount,
                                                               obj.currency)
        fmt = u'{name}: <code>{price:.2f} {currency}</code>'
        for f in obj.metered_features.all():
            d += fmt.format(
                name=f.name,
                price=f.price_per_unit,
                currency=obj.currency,
            )
            if f.included_units > 0:
                d += u'<code> ({:.2f} included)</code>'.format(f.included_units)
            d += u'<br>'
        return d
    description.allow_tags = True


class MeteredFeatureUnitsLogInLine(admin.TabularInline):
    model = MeteredFeatureUnitsLog
    list_display = ['metered_feature']
    readonly_fields = ('start_date', 'end_date', )
    extra = 0

    def get_formset(self, request, obj=None, **kwargs):
        self.parent_obj = obj
        return super(MeteredFeatureUnitsLogInLine, self).get_formset(
            request, obj, **kwargs)

    def formfield_for_foreignkey(self, db_field, request=None, **kwargs):
        if db_field.name == 'metered_feature' and hasattr(self, 'parent_obj'):
            if self.parent_obj:
                kwargs['queryset'] = db_field.rel.to.objects.filter(**{
                    'plan': self.parent_obj.plan
                })
        return super(MeteredFeatureUnitsLogInLine,
                     self).formfield_for_foreignkey(db_field, request,
                                                    **kwargs)


class SubscriptionAdmin(admin.ModelAdmin):
    list_display = ['customer', 'plan', 'last_billing_date', 'trial_end',
                    'start_date', 'ended_at', 'state', metadata]
    list_filter = ['plan', 'state']
    readonly_fields = ['state', ]
<<<<<<< HEAD
    actions = ['activate', 'reactivate', 'cancel', 'end', ]
    search_fields = ['customer__name', 'customer__company', 'plan__name', ]
=======
    actions = ['activate', 'cancel', 'end', ]
    search_fields = ['customer__name', 'customer__company', 'plan__name',
                     'meta']
>>>>>>> 972c2ab4
    inlines = [MeteredFeatureUnitsLogInLine, ]

    def perform_action(self, request, action, queryset):
        method = None
        if action == 'activate_and_issue_billing_doc':
            method = Subscription.activate_and_issue_billing_doc
            print method
        if action == 'reactivate':
            method = Subscription.activate
        elif action == 'cancel':
            method = Subscription.cancel
        elif action == 'end':
            method = Subscription.end

        failed_count = 0
        queryset_count = queryset.count()
        for entry in queryset:
            try:
                method(entry)
                entry.save()
            except TransitionNotAllowed:
                failed_count += 1
        if failed_count:
            if failed_count == queryset_count:
                self.message_user(request, 'Illegal state change attempt.',
                                  level=messages.ERROR)
            else:
                self.message_user(request, '%d state(s) changed (%d failed).' %
                                  (queryset_count - failed_count, failed_count),
                                  level=messages.WARNING)
        else:
            self.message_user(request, 'Successfully changed %d state(s).' %
                              queryset_count)

    def activate(self, request, queryset):
        self.perform_action(request, 'activate_and_issue_billing_doc', queryset)
    activate.short_description = 'Activate the selected Subscription(s) '

    def reactivate(self, request, queryset):
        self.perform_action(request, 'reactivate', queryset)
    reactivate.short_description = 'Reactivate the selected Subscription(s) '

    def cancel(self, request, queryset):
        self.perform_action(request, 'cancel', queryset)
    cancel.short_description = 'Cancel the selected Subscription(s) '

    def end(self, request, queryset):
        self.perform_action(request, 'end', queryset)
    end.short_description = 'End the selected Subscription(s) '


class CustomerAdmin(LiveModelAdmin):
    fields = ['company', 'name', 'customer_reference', 'email', 'address_1',
              'address_2', 'city', 'state', 'zip_code', 'country',
              'consolidated_billing', 'payment_due_days', 'sales_tax_name',
              'sales_tax_percent', 'sales_tax_number', 'extra', 'meta']
    list_display = ['__unicode__', 'customer_reference',
                    tax, 'consolidated_billing', metadata]
    search_fields = ['customer_reference', 'name', 'company', 'address_1',
                     'address_2', 'city', 'zip_code', 'country', 'state',
                     'email', 'meta']
    exclude = ['live']

class ProviderAdmin(LiveModelAdmin):
    fields = ['company', 'name', 'email', 'address_1', 'address_2', 'city',
              'state', 'zip_code', 'country', 'flow', 'invoice_series',
              'invoice_starting_number', 'proforma_series',
              'proforma_starting_number', 'default_document_state', 'extra',
              'meta']
    list_display = ['__unicode__', 'invoice_series_list_display',
                    'proforma_series_list_display', metadata]
    search_fields = ['customer_reference', 'name', 'company', 'address_1',
                     'address_2', 'city', 'zip_code', 'country', 'state',
                     'email', 'meta']
    exclude = ['live']

    def invoice_series_list_display(self, obj):
        return '{}-{}'.format(obj.invoice_series, obj.invoice_starting_number)
    invoice_series_list_display.short_description = 'Invoice series starting number'

    def proforma_series_list_display(self, obj):
        return '{}-{}'.format(obj.proforma_series,
                              obj.proforma_starting_number)
    proforma_series_list_display.short_description = 'Proforma series starting number'


class DocumentEntryInline(admin.TabularInline):
    model = DocumentEntry
    fields = ('description', 'prorated', 'product_code', 'unit', 'unit_price',
              'quantity', 'start_date', 'end_date')


class BillingDocumentForm(forms.ModelForm):
    def __init__(self, *args, **kwargs):
        # If it's an edit action, save the provider and the number. Check the
        # save() method to see their usefulness.
        instance = kwargs.get('instance')
        self.initial_number = instance.number if instance else None
        self.initial_series = instance.series if instance else None
        self.provider = instance.provider if instance else None

        super(BillingDocumentForm, self).__init__(*args, **kwargs)

    def save(self, commit=True, *args, **kwargs):
        obj = super(BillingDocumentForm, self).save(commit=False)
        # The provider has changed => generate a new number which corresponds
        # to new provider's count
        if self.provider != obj.provider:
            obj.number = None
        else:
            # If the number input box was just cleaned => place back the
            # old number. This will prevent from having unused numbers.
            if self.initial_number and not obj.number:
                if (obj.series and self.initial_series and
                        obj.series == self.initial_series):
                    obj.number = self.initial_number

        if commit:
            obj.save()
        return obj


class InvoiceForm(BillingDocumentForm):
    class Meta:
        model = Invoice
        # NOTE: The exact fields fill be added in the InvoiceAdmin. This was
        # added here to remove the deprecation warning.
        fields = ()


class ProformaForm(BillingDocumentForm):
    class Meta:
        model = Proforma
        # NOTE: The exact fields fill be added in the ProformaAdmin. This was
        # added here to remove the deprecation warning.
        fields = ()


class BillingDocumentAdmin(admin.ModelAdmin):
    list_display = ['series_number', 'customer', 'state',
                    'provider', 'issue_date', 'due_date', 'paid_date',
                    'cancel_date', tax, 'total']

    list_filter = ('provider__company', 'state')

    common_fields = ['company', 'email', 'address_1', 'address_2', 'city',
                     'country', 'zip_code', 'name', 'state']
    customer_search_fields = ['customer__{field}'.format(field=field)
                              for field in common_fields]
    provider_search_fields = ['provider__{field}'.format(field=field)
                              for field in common_fields]
    search_fields = (customer_search_fields + provider_search_fields +
                     ['series', 'number'])

    date_hierarchy = 'issue_date'

    fields = (('series', 'number'), 'provider', 'customer', 'issue_date',
              'due_date', 'paid_date', 'cancel_date', 'sales_tax_name',
              'sales_tax_percent', 'currency', 'state', 'total')
    readonly_fields = ('state', 'total')
    inlines = [DocumentEntryInline]
    actions = ['issue', 'pay', 'cancel']

    @property
    def _model(self):
        raise NotImplementedError

    def series_number(self, document):
        if document.series and document.number:
            return "%s-%d" % (document.series, document.number)
        return None
    series_number.short_description = 'Number'

    @property
    def _model_name(self):
        raise NotImplementedError

    def perform_action(self, request, queryset, action):
        method = getattr(self._model, action, None)
        if not method:
            self.message_user(request, 'Illegal action.', level=messages.ERROR)
            return

        exist_failed_changes = False
        exist_failed_actions = False
        failed_changes = []
        failed_actions = []

        for entry in queryset:
            try:
                method(entry)
                entry.save()
            except TransitionNotAllowed:
                exist_failed_changes = True
                failed_changes.append(entry.number)
            except ValueError as error:
                exist_failed_actions = True
                failed_actions.append(error.message)

        if exist_failed_actions:
            msg = "\n".join(failed_actions)
            self.message_user(request, msg, level=messages.ERROR)

        if exist_failed_changes:
            failed_ids = ' '.join(map(str, failed_changes))
            msg = "The state change failed for {model_name}(s) with "\
                  "numbers: {ids}".format(model_name=self._model_name.lower(),
                                          ids=failed_ids)
            self.message_user(request, msg, level=messages.ERROR)

        if not exist_failed_actions and not exist_failed_changes:
            qs_count = queryset.count()
            msg = 'Successfully changed {count} {model_name}(s).'.format(
                model_name=self._model_name.lower(), count=qs_count)
            self.message_user(request, msg)

    def has_delete_permission(self, request, obj=None):
        if request.user.is_superuser:
            return True
        return False

    def get_actions(self, request):
        actions = super(BillingDocumentAdmin, self).get_actions(request)
        if not request.user.is_superuser:
            if 'delete_selected' in actions:
                del actions['delete_selected']
        return actions

    def total(self, obj):
        return '{:.2f} {currency}'.format(obj.total,
                                          currency=obj.currency)


class InvoiceAdmin(BillingDocumentAdmin):
    form = InvoiceForm
    list_display = BillingDocumentAdmin.list_display + ['invoice_pdf']
    list_display_links = BillingDocumentAdmin.list_display_links
    search_fields = BillingDocumentAdmin.search_fields
    fields = BillingDocumentAdmin.fields + ('proforma_url', )
    readonly_fields = BillingDocumentAdmin.readonly_fields + ('proforma_url', )
    inlines = BillingDocumentAdmin.inlines
    actions = BillingDocumentAdmin.actions

    def issue(self, request, queryset):
        self.perform_action(request, queryset, 'issue')
    issue.short_description = 'Issue the selected invoice(s)'

    def pay(self, request, queryset):
        self.perform_action(request, queryset, 'pay')
    pay.short_description = 'Pay the selected invoice(s)'

    def cancel(self, request, queryset):
        self.perform_action(request, queryset, 'cancel')
    cancel.short_description = 'Cancel the selected invoice(s)'

    def invoice_pdf(self, invoice):
        if invoice.pdf:
            url = reverse('invoice-pdf', kwargs={'invoice_id': invoice.id})
            return '<a href="{url}" target="_blank">{url}</a>'.format(url=url)
        else:
            return ''
    invoice_pdf.allow_tags = True

    def proforma_url(self, obj):
        if obj.proforma:
            url = urlresolvers.reverse('admin:silver_proforma_change',
                                       args=(obj.proforma.pk,))
            return '<a href="%s">%s</a>' % (url, obj.proforma)
        else:
            return '(None)'
    proforma_url.allow_tags = True

    @property
    def _model(self):
        return Invoice

    @property
    def _model_name(self):
        return "Invoice"


class ProformaAdmin(BillingDocumentAdmin):
    form = ProformaForm
    list_display = BillingDocumentAdmin.list_display + ['proforma_pdf']
    list_display_links = BillingDocumentAdmin.list_display_links
    search_fields = BillingDocumentAdmin.search_fields
    fields = BillingDocumentAdmin.fields + ('invoice_url', )
    readonly_fields = BillingDocumentAdmin.readonly_fields + ('invoice_url',)
    inlines = BillingDocumentAdmin.inlines
    actions = BillingDocumentAdmin.actions + ['create_invoice']

    def issue(self, request, queryset):
        self.perform_action(request, queryset, 'issue')
    issue.short_description = 'Issue the selected proforma(s)'

    def create_invoice(self, request, queryset):
        self.perform_action(request, queryset, 'create_invoice')
    create_invoice.short_description = 'Create invoice from proforma(s)'

    def pay(self, request, queryset):
        self.perform_action(request, queryset, 'pay')
    pay.short_description = 'Pay the selected proforma(s)'

    def cancel(self, request, queryset):
        self.perform_action(request, queryset, 'cancel')
    cancel.short_description = 'Cancel the selected proforma(s)'

    def proforma_pdf(self, proforma):
        if proforma.pdf:
            url = reverse('proforma-pdf', kwargs={'proforma_id': proforma.id})
            return '<a href="{url}" target="_blank">{url}</a>'.format(url=url)
        else:
            return ''
    proforma_pdf.allow_tags = True

    def invoice_url(self, obj):
        if obj.invoice:
            url = urlresolvers.reverse('admin:silver_invoice_change',
                                       args=(obj.invoice.pk,))
            return '<a href="%s">%s</a>' % (url, obj.invoice)
        else:
            return '(None)'
    invoice_url.allow_tags = True

    @property
    def _model(self):
        return Proforma

    @property
    def _model_name(self):
        return "Proforma"


admin.site.register(Plan, PlanAdmin)
admin.site.register(Subscription, SubscriptionAdmin)
admin.site.register(Customer, CustomerAdmin)
admin.site.register(Provider, ProviderAdmin)
admin.site.register(Invoice, InvoiceAdmin)
admin.site.register(Proforma, ProformaAdmin)
admin.site.register(ProductCode)
admin.site.register(MeteredFeature)<|MERGE_RESOLUTION|>--- conflicted
+++ resolved
@@ -124,14 +124,9 @@
                     'start_date', 'ended_at', 'state', metadata]
     list_filter = ['plan', 'state']
     readonly_fields = ['state', ]
-<<<<<<< HEAD
-    actions = ['activate', 'reactivate', 'cancel', 'end', ]
-    search_fields = ['customer__name', 'customer__company', 'plan__name', ]
-=======
-    actions = ['activate', 'cancel', 'end', ]
+    actions = ['activate', 'reactivate', 'cancel', 'end']
     search_fields = ['customer__name', 'customer__company', 'plan__name',
                      'meta']
->>>>>>> 972c2ab4
     inlines = [MeteredFeatureUnitsLogInLine, ]
 
     def perform_action(self, request, action, queryset):
