--- conflicted
+++ resolved
@@ -111,13 +111,8 @@
         self.perform_action(request, 'end', queryset)
 
 
-<<<<<<< HEAD
-class CustomerAdmin(admin.ModelAdmin):
-    list_display = ['name', 'company', 'customer_reference', 'email',
-=======
 class CustomerAdmin(LiveModelAdmin):
     list_display = ['customer_reference', 'name', 'company', 'email',
->>>>>>> 01385847
                     'complete_address', 'sales_tax_percent', 'sales_tax_name',
                     'consolidated_billing']
     list_display_links = list_display
@@ -132,8 +127,7 @@
         return {}
 
 
-<<<<<<< HEAD
-class ProviderAdmin(admin.ModelAdmin):
+class ProviderAdmin(LiveModelAdmin):
     fields = ('name', 'company', 'flow', 'invoice_series', 'invoice_starting_number',
               'proforma_series', 'proforma_starting_number', 'email',
               'address_1', 'address_2', 'city', 'state', 'zip_code', 'country',
@@ -141,11 +135,6 @@
     list_display = ['name', 'company', 'invoice_series', 'email', 'address_1',
                     'address_2', 'city', 'state', 'zip_code', 'country']
     list_display_links = list_display
-=======
-class ProviderAdmin(LiveModelAdmin):
-    list_display = ['name', 'company', 'email', 'address_1', 'address_2',
-                    'city', 'state', 'zip_code', 'country']
->>>>>>> 01385847
     search_fields = list_display
     exclude = ['live']
 
