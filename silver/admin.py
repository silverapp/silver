from django import forms
from django.contrib import admin, messages
from django_fsm import TransitionNotAllowed
from django.core.urlresolvers import reverse

from models import (Plan, MeteredFeature, Subscription, Customer, Provider,
                    MeteredFeatureUnitsLog, Invoice, DocumentEntry,
                    ProductCode, Proforma)

from django.contrib.admin.actions import delete_selected as delete_selected_

from django.utils.translation import ugettext_lazy


class LiveModelAdmin(admin.ModelAdmin):
    def get_queryset(self, request):
        qs = self.model.all_objects.get_queryset()
        ordering = self.get_ordering(request)
        if ordering:
            qs = qs.order_by(*ordering)
        return qs

    def delete_model(self, request, obj):
        if 'hard_delete' in dir(obj):
            obj.hard_delete()
        else:
            super(LiveModelAdmin, self).delete_model(request, obj)

    def delete_selected(self, request, queryset):
        if 'hard_delete' in dir(queryset):
            queryset.delete = queryset.hard_delete
        return delete_selected_(self, request, queryset)

    delete_selected.short_description = ugettext_lazy("Delete selected "
                                                      "%(verbose_name_plural)s")

    actions = ['delete_selected']


class PlanForm(forms.ModelForm):
    class Meta:
        model = Plan

    def clean(self):
        metered_features = self.cleaned_data.get('metered_features')
        Plan.validate_metered_features(metered_features)
        return self.cleaned_data


class PlanAdmin(admin.ModelAdmin):
    list_display = ['name', 'interval', 'interval_count', 'amount', 'currency',
                    'trial_period_days', 'generate_after', 'enabled', 'private']
    search_fields = ['name']
    form = PlanForm


class MeteredFeatureUnitsLogInLine(admin.TabularInline):
    model = MeteredFeatureUnitsLog
    list_display = ['metered_feature']
    readonly_fields = ('start_date', 'end_date', )
    extra = 0

    def get_formset(self, request, obj=None, **kwargs):
        self.parent_obj = obj
        return super(MeteredFeatureUnitsLogInLine, self).get_formset(
            request, obj, **kwargs)

    def formfield_for_foreignkey(self, db_field, request=None, **kwargs):
        if db_field.name == 'metered_feature' and hasattr(self, 'parent_obj'):
            if self.parent_obj:
                kwargs['queryset'] = db_field.rel.to.objects.filter(**{
                    'plan': self.parent_obj.plan
                })
        return super(MeteredFeatureUnitsLogInLine,
                     self).formfield_for_foreignkey(db_field, request, **kwargs)


class SubscriptionAdmin(admin.ModelAdmin):
    list_display = ['customer', 'plan', 'last_billing_date', 'trial_end',
                    'start_date', 'ended_at', 'state']
    list_filter = ['plan', 'state']
    readonly_fields = ['state', ]
    actions = ['activate', 'cancel', 'end', ]
    search_fields = ['customer__name', 'customer__company', 'plan__name', ]
    inlines = [MeteredFeatureUnitsLogInLine, ]

    def perform_action(self, request, action, queryset):
        method = None
        if action == 'activate':
            method = Subscription.activate
        elif action == 'cancel':
            method = Subscription.cancel
        elif action == 'end':
            method = Subscription.end

        failed_count = 0
        queryset_count = queryset.count()
        for entry in queryset:
            try:
                method(entry)
                entry.save()
            except TransitionNotAllowed:
                failed_count += 1
        if failed_count:
            if failed_count == queryset_count:
                self.message_user(request, 'Illegal state change attempt.',
                                  level=messages.ERROR)
            else:
                self.message_user(request, '%d state(s) changed (%d failed).' %
                                  (queryset_count - failed_count, failed_count),
                                  level=messages.WARNING)
        else:
            self.message_user(request, 'Successfully changed %d state(s).' %
                              queryset_count)

    def activate(self, request, queryset):
        self.perform_action(request, 'activate', queryset)

    def cancel(self, request, queryset):
        self.perform_action(request, 'cancel', queryset)

    def end(self, request, queryset):
        self.perform_action(request, 'end', queryset)


class CustomerAdmin(LiveModelAdmin):
    fields = ['company', 'name', 'customer_reference', 'email', 'address_1',
              'address_2', 'city', 'state', 'zip_code', 'country',
              'consolidated_billing', 'payment_due_days', 'sales_tax_name',
              'sales_tax_percent', 'extra']
    list_display = ['customer_reference', 'name', 'company', 'email',
                    'complete_address', 'sales_tax_percent', 'sales_tax_name',
                    'consolidated_billing']
    list_display_links = list_display
    search_fields = ['customer_reference', 'name', 'company', 'address_1',
                     'address_2', 'city', 'zip_code', 'country', 'state',
                     'email']
    exclude = ['live']


class ProviderAdmin(LiveModelAdmin):
    fields = ['company', 'name', 'email', 'address_1', 'address_2', 'city',
              'state', 'zip_code', 'country', 'flow', 'invoice_series',
              'invoice_starting_number', 'proforma_series',
              'proforma_starting_number', 'default_document_state', 'extra']
    list_display = ['name', 'company', 'invoice_series', 'email', 'address_1',
                    'address_2', 'city', 'state', 'zip_code', 'country']
    list_display_links = list_display
    search_fields = list_display
    exclude = ['live']


class DocumentEntryInline(admin.TabularInline):
    model = DocumentEntry
    fields = ('entry_id', 'description', 'product_code', 'unit', 'unit_price',
              'quantity', 'start_date', 'end_date')


class BillingDocumentForm(forms.ModelForm):
    def __init__(self, *args, **kwargs):
        # If it's an edit action, save the provider and the number. Check the
        # save() method to see their usefulness.
        instance = kwargs.get('instance')
        self.initial_number = instance.number if instance else None
        self.provider = instance.provider if instance else None

        super(BillingDocumentForm, self).__init__(*args, **kwargs)

    def save(self, commit=True, *args, **kwargs):
        obj = super(BillingDocumentForm, self).save(commit=False)
        # The provider has changed => generate a new number which corresponds
        # to new provider's count
        if self.provider != obj.provider:
            obj.number = None
        else:
            # If the number input box was just cleaned => place back the
            # old number. This will prevent from having unused numbers.
            if self.initial_number and not obj.number:
                obj.number = self.initial_number

        if commit:
            obj.save()
        return obj


class InvoiceForm(BillingDocumentForm):
    class Meta:
        model = Invoice


class ProformaForm(BillingDocumentForm):
    class Meta:
        model = Proforma


class BillingDocumentAdmin(admin.ModelAdmin):
    list_display = ['id', 'number', 'customer_display', 'state',
                    'provider_display', 'issue_date', 'due_date', 'paid_date',
                    'cancel_date', 'sales_tax_name', 'sales_tax_percent',
                    'currency']
    list_display_links = list_display

    common_fields = ['company', 'email', 'address_1', 'address_2', 'city',
                     'country', 'zip_code', 'name', 'state']
    customer_search_fields = ['customer__{field}'.format(field=field)
                              for field in common_fields]
    provider_search_fields = ['provider__{field}'.format(field=field)
                              for field in common_fields]
    search_fields = customer_search_fields + provider_search_fields

    fields = (('series', 'number'), 'provider', 'customer', 'issue_date',
              'due_date', 'paid_date', 'cancel_date', 'sales_tax_name',
              'sales_tax_percent', 'currency', 'state', 'total')
    readonly_fields = ('series', 'state', 'total')
    inlines = [DocumentEntryInline]
    actions = ['issue', 'pay', 'cancel']

    @property
    def _model(self):
        raise NotImplementedError

<<<<<<< HEAD
    @property
    def _model_name(self):
        raise NotImplementedError
=======
    def has_delete_permission(self, request, obj=None):
        if request.user.is_superuser:
            return True
        return False

    def get_actions(self, request):
        actions = super(BillingDocumentAdmin, self).get_actions(request)
        if not request.user.is_superuser:
            if 'delete_selected' in actions:
                del actions['delete_selected']
        return actions
>>>>>>> ae15a1be

    def perform_action(self, request, queryset, action):
        method = getattr(self._model, action, None)
        if not method:
            self.message_user(request, 'Illegal action.', level=messages.ERROR)
            return

        exist_failed_changes = False
        failed_changes = []
        for entry in queryset:
            try:
                method(entry)
                entry.save()
            except TransitionNotAllowed:
                exist_failed_changes = True
                failed_changes.append(entry.number)

        if exist_failed_changes:
            failed_ids = ' '.join(map(str, failed_changes))
            msg = "The state change failed for {model_name}(s) with "\
                  "numbers: {ids}".format(model_name=self._model_name.lower(),
                                          ids=failed_ids)
            self.message_user(request, msg, level=messages.ERROR)
        else:
            qs_count = queryset.count()
            msg = 'Successfully changed {count} {model_name}(s).'.format(
                model_name=self._model_name.lower(), count=qs_count)
            self.message_user(request, msg)

    def total(self, obj):
        return '{value} {currency}'.format(value=str(obj.total),
                                           currency=obj.currency)


class InvoiceAdmin(BillingDocumentAdmin):
    form = InvoiceForm
    list_display = BillingDocumentAdmin.list_display + ['invoice_pdf']
    list_display_links = BillingDocumentAdmin.list_display_links
    search_fields = BillingDocumentAdmin.search_fields
    fields = BillingDocumentAdmin.fields + ('proforma', )
    readonly_fields = BillingDocumentAdmin.readonly_fields + ('proforma', )
    inlines = BillingDocumentAdmin.inlines
    actions = BillingDocumentAdmin.actions

    def issue(self, request, queryset):
        self.perform_action(request, queryset, 'issue')
    issue.short_description = 'Issue the selected invoice(s)'

    def pay(self, request, queryset):
        self.perform_action(request, queryset, 'pay')
    pay.short_description = 'Pay the selected invoice(s)'

    def cancel(self, request, queryset):
        self.perform_action(request, queryset, 'cancel')
    cancel.short_description = 'Cancel the selected invoice(s)'

    def invoice_pdf(self, invoice):
        if invoice.pdf:
            url = reverse('invoice-pdf', kwargs={'invoice_id': invoice.id})
            return '<a href="{url}">{url}</a>'.format(url=url)
        else:
            return ''
    invoice_pdf.allow_tags = True

    @property
    def _model(self):
        return Invoice

    @property
    def _model_name(self):
        return "Invoice"


class ProformaAdmin(BillingDocumentAdmin):
    form = ProformaForm
    list_display = BillingDocumentAdmin.list_display + ['proforma_pdf']
    list_display_links = BillingDocumentAdmin.list_display_links
    search_fields = BillingDocumentAdmin.search_fields
    fields = BillingDocumentAdmin.fields + ('invoice', )
    readonly_fields = BillingDocumentAdmin.readonly_fields + ('invoice',)
    inlines = BillingDocumentAdmin.inlines
    actions = BillingDocumentAdmin.actions

    def issue(self, request, queryset):
        self.perform_action(request, queryset, 'issue')
    issue.short_description = 'Issue the selected proforma(s)'

    def pay(self, request, queryset):
        self.perform_action(request, queryset, 'pay')
    pay.short_description = 'Pay the selected proforma(s)'

    def cancel(self, request, queryset):
        self.perform_action(request, queryset, 'cancel')
    cancel.short_description = 'Cancel the selected proforma(s)'

    def proforma_pdf(self, proforma):
        if proforma.pdf:
            url = reverse('proforma-pdf', kwargs={'proforma_id': proforma.id})
            return '<a href="{url}">{url}</a>'.format(url=url)
        else:
            return ''
    proforma_pdf.allow_tags = True

    @property
    def _model(self):
        return Proforma

    @property
    def _model_name(self):
        return "Proforma"


admin.site.register(Plan, PlanAdmin)
admin.site.register(Subscription, SubscriptionAdmin)
admin.site.register(Customer, CustomerAdmin)
admin.site.register(Provider, ProviderAdmin)
admin.site.register(Invoice, InvoiceAdmin)
admin.site.register(Proforma, ProformaAdmin)
admin.site.register(ProductCode)
admin.site.register(MeteredFeature)<|MERGE_RESOLUTION|>--- conflicted
+++ resolved
@@ -219,23 +219,9 @@
     def _model(self):
         raise NotImplementedError
 
-<<<<<<< HEAD
     @property
     def _model_name(self):
         raise NotImplementedError
-=======
-    def has_delete_permission(self, request, obj=None):
-        if request.user.is_superuser:
-            return True
-        return False
-
-    def get_actions(self, request):
-        actions = super(BillingDocumentAdmin, self).get_actions(request)
-        if not request.user.is_superuser:
-            if 'delete_selected' in actions:
-                del actions['delete_selected']
-        return actions
->>>>>>> ae15a1be
 
     def perform_action(self, request, queryset, action):
         method = getattr(self._model, action, None)
@@ -265,6 +251,18 @@
                 model_name=self._model_name.lower(), count=qs_count)
             self.message_user(request, msg)
 
+    def has_delete_permission(self, request, obj=None):
+        if request.user.is_superuser:
+            return True
+        return False
+
+    def get_actions(self, request):
+        actions = super(BillingDocumentAdmin, self).get_actions(request)
+        if not request.user.is_superuser:
+            if 'delete_selected' in actions:
+                del actions['delete_selected']
+        return actions
+
     def total(self, obj):
         return '{value} {currency}'.format(value=str(obj.total),
                                            currency=obj.currency)
