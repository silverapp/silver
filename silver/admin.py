<<<<<<< HEAD
from datetime import datetime as dt

=======
import os
import errno
import logging

import requests
>>>>>>> 9081c65a
from django import forms
from django.db import connections
from django.contrib import admin, messages
from django.utils.html import escape
from django_fsm import TransitionNotAllowed
from django.core.urlresolvers import reverse
from django.contrib.admin.actions import delete_selected as delete_selected_
from django.utils.translation import ugettext_lazy as _
from django.utils import timezone
from django.contrib.admin import helpers
from django.shortcuts import render
<<<<<<< HEAD
=======
from django.http import HttpResponse
from PyPDF2 import PdfFileReader, PdfFileMerger
>>>>>>> 9081c65a

from models import (Plan, MeteredFeature, Subscription, Customer, Provider,
                    MeteredFeatureUnitsLog, Invoice, DocumentEntry,
                    ProductCode, Proforma, BillingLog, BillingDocument)
from documents_generator import DocumentsGenerator

logger = logging.getLogger(__name__)


def metadata(obj):
    d = u'(None)'
    if obj.meta:
        d = u''
        for key, value in obj.meta.iteritems():
            d += u'%s: <code>%s</code><br>' % (escape(key), escape(value))
    return d
metadata.allow_tags = True


def tax(obj):
    return ("{} {:.2f}%".format(obj.sales_tax_name, obj.sales_tax_percent)
            if obj.sales_tax_percent > 0 else '')
tax.admin_order_field = 'sales_tax_percent'


class LiveModelAdmin(admin.ModelAdmin):
    def get_queryset(self, request):
        qs = self.model.all_objects.get_queryset()
        ordering = self.get_ordering(request)
        if ordering:
            qs = qs.order_by(*ordering)
        return qs

    def delete_model(self, request, obj):
        if 'hard_delete' in dir(obj):
            obj.hard_delete()
        else:
            super(LiveModelAdmin, self).delete_model(request, obj)

    def delete_selected(self, request, queryset):
        if 'hard_delete' in dir(queryset):
            queryset.delete = queryset.hard_delete
        return delete_selected_(self, request, queryset)

    delete_selected.short_description = _("Delete selected "
                                          "%(verbose_name_plural)s")

    actions = ['delete_selected']


class PlanForm(forms.ModelForm):
    class Meta:
        model = Plan
        fields = ('provider', 'name', 'product_code', 'interval',
                  'interval_count', 'amount', 'currency', 'trial_period_days',
                  'generate_after', 'metered_features', 'enabled', 'private')

    def clean(self):
        metered_features = self.cleaned_data.get('metered_features')
        Plan.validate_metered_features(metered_features)
        return self.cleaned_data


class PlanAdmin(admin.ModelAdmin):
    list_display = ['name', 'description', 'interval_display',
                    'trial_period_days', 'enabled', 'private']
    search_fields = ['name']
    form = PlanForm

    def interval_display(self, obj):
        return ('{:d} {}s'.format(obj.interval_count, obj.interval)
                if obj.interval_count != 1
                else '{:d} {}'.format(obj.interval_count, obj.interval))
    interval_display.short_description = 'Interval'

    def description(self, obj):
        d = u'Subscription: <code>{:.2f} {}</code><br>'.format(obj.amount,
                                                               obj.currency)
        fmt = u'{name}: <code>{price:.2f} {currency}</code>'
        for f in obj.metered_features.all():
            d += fmt.format(
                name=f.name,
                price=f.price_per_unit,
                currency=obj.currency,
            )
            if f.included_units > 0:
                d += u'<code> ({:.2f} included)</code>'.format(f.included_units)
            d += u'<br>'
        return d
    description.allow_tags = True


class MeteredFeatureUnitsLogInLine(admin.TabularInline):
    model = MeteredFeatureUnitsLog
    list_display = ['metered_feature']
    readonly_fields = ('start_date', 'end_date', )
    extra = 0

    def get_formset(self, request, obj=None, **kwargs):
        self.parent_obj = obj
        return super(MeteredFeatureUnitsLogInLine, self).get_formset(
            request, obj, **kwargs)

    def formfield_for_foreignkey(self, db_field, request=None, **kwargs):
        if db_field.name == 'metered_feature' and hasattr(self, 'parent_obj'):
            if self.parent_obj:
                kwargs['queryset'] = db_field.rel.to.objects.filter(**{
                    'plan': self.parent_obj.plan
                })
        return super(MeteredFeatureUnitsLogInLine,
                     self).formfield_for_foreignkey(db_field, request,
                                                    **kwargs)


class BillingLogInLine(admin.TabularInline):
    model = BillingLog
    fields = ['billing_date', 'proforma_link', 'invoice_link']
    readonly_fields = ['billing_date', 'proforma_link', 'invoice_link']
    verbose_name = 'Automatic billing log'
    verbose_name_plural = verbose_name

    def has_add_permission(self, request):
        return False

    def has_delete_permission(self, request, obj=None):
        return False

    def invoice_link(self, obj):
        return obj.invoice.admin_change_url if obj.invoice else 'None'
    invoice_link.short_description = 'Invoice'
    invoice_link.allow_tags = True

    def proforma_link(self, obj):
        return obj.proforma.admin_change_url if obj.proforma else 'None'
    proforma_link.short_description = 'Proforma'
    proforma_link.allow_tags = True


class SubscriptionAdmin(admin.ModelAdmin):
    list_display = ['customer', 'plan', 'last_billing_date', 'trial_end',
                    'start_date', 'ended_at', 'state', metadata]
    list_filter = ['plan', 'state', 'plan__provider', 'customer']
    readonly_fields = ['state', ]
    actions = ['activate', 'cancel_now', 'cancel_at_end_of_cycle', 'end']
    search_fields = ['customer__name', 'customer__company', 'plan__name',
                     'meta']
    inlines = [MeteredFeatureUnitsLogInLine, BillingLogInLine]

    def perform_action(self, request, action, queryset):
        try:
            method = getattr(Subscription, action)
        except AttributeError:
            self.message_user(request, 'Illegal action.', level=messages.ERROR)
            return

        failed_count = 0
        queryset_count = queryset.count()
        for entry in queryset:
            try:
                method(entry)
                entry.save()
            except TransitionNotAllowed:
                failed_count += 1
        if failed_count:
            if failed_count == queryset_count:
                self.message_user(request, 'Illegal state change attempt.',
                                  level=messages.ERROR)
            else:
                self.message_user(request, '%d state(s) changed (%d failed).' %
                                  (queryset_count - failed_count, failed_count),
                                  level=messages.WARNING)
        else:
            self.message_user(request, 'Successfully changed %d state(s).' %
                              queryset_count)

    def activate(self, request, queryset):
        self.perform_action(request, 'activate', queryset)
    activate.short_description = 'Activate the selected Subscription(s) '

    def reactivate(self, request, queryset):
        # NOTE: deactivated for now
        self.perform_action(request, 'reactivate', queryset)
    reactivate.short_description = 'Reactivate the selected Subscription(s) '

    def cancel_now(self, request, queryset):
        self.perform_action(request, '_cancel_now', queryset)
    cancel_now.short_description = 'Cancel the selected Subscription(s) now'

    def cancel_at_end_of_cycle(self, request, queryset):
        self.perform_action(request, '_cancel_at_end_of_billing_cycle', queryset)
    cancel_at_end_of_cycle.short_description = 'Cancel the '\
            'selected Subscription(s) at the end '\
            'of the billing cycle'

    def end(self, request, queryset):
        self.perform_action(request, 'end', queryset)
    end.short_description = 'End the selected Subscription(s) '


class CustomerAdmin(LiveModelAdmin):
    fields = ['company', 'name', 'customer_reference', 'email', 'address_1',
              'address_2', 'city', 'state', 'zip_code', 'country',
              'consolidated_billing', 'payment_due_days', 'sales_tax_name',
              'sales_tax_percent', 'sales_tax_number', 'extra', 'meta']
    list_display = ['__unicode__', 'customer_reference',
                    tax, 'consolidated_billing', metadata]
    search_fields = ['customer_reference', 'name', 'company', 'address_1',
                     'address_2', 'city', 'zip_code', 'country', 'state',
                     'email', 'meta']
    actions = ['generate_all_documents']
    exclude = ['live']

    def generate_all_documents(self, request, queryset):
        if request.POST.get('post'):
            billing_date = timezone.now().date()
            DocumentsGenerator().generate(billing_date=billing_date,
                                          customers=queryset,
                                          force_generate=True)

            msg = 'Successfully generated all user{term} documents.'
            if queryset.count() > 1:
                msg = msg.format(term='s\'')
            else:
                msg = msg.format(term='\'s')
            self.message_user(request, msg)

            return None

        active_subs = []
        canceled_subs = []
        for customer in queryset:
            subs = customer.subscriptions.all()
            for sub in subs:
                if sub.state == Subscription.STATES.ACTIVE:
                    active_subs.append(sub)
                elif sub.state == Subscription.STATES.CANCELED:
                    canceled_subs.append(sub)

        if len(active_subs) + len(canceled_subs) == 0:
            msg = 'The user does not have any active or canceled documents.'
            self.message_user(request, msg, level=messages.WARNING)
            return None

        context = {
            'title': _('Are you sure?'),
            'active_subscriptions': active_subs,
            'canceled_subscriptions': canceled_subs,
            'queryset': queryset,
            'action_checkbox_name': helpers.ACTION_CHECKBOX_NAME,
            'opts': self.model._meta

        }
        return render(request, 'admin/issue_all_customer_documents.html', context)
    generate_all_documents.short_description = 'Generate all user\'s Invoices and Proformas'


class ProviderAdmin(LiveModelAdmin):
    fields = ['company', 'name', 'email', 'address_1', 'address_2', 'city',
              'state', 'zip_code', 'country', 'flow', 'invoice_series',
              'invoice_starting_number', 'proforma_series',
              'proforma_starting_number', 'default_document_state', 'extra',
              'meta']
    list_display = ['__unicode__', 'invoice_series_list_display',
                    'proforma_series_list_display', metadata]
    search_fields = ['customer_reference', 'name', 'company', 'address_1',
                     'address_2', 'city', 'zip_code', 'country', 'state',
                     'email', 'meta']
    actions = ['generate_monthly_totals']
    exclude = ['live']

    def invoice_series_list_display(self, obj):
        return '{}-{}'.format(obj.invoice_series, obj.invoice_starting_number)
    invoice_series_list_display.short_description = 'Invoice series starting number'

    def proforma_series_list_display(self, obj):
        return '{}-{}'.format(obj.proforma_series,
                              obj.proforma_starting_number)
    proforma_series_list_display.short_description = 'Proforma series starting number'

    def _compute_monthly_totals(self, model_klass, provider, documents):
        klass_name_plural = model_klass.__name__ + 's'

        totals = {}
        totals[klass_name_plural] = {}

        all_documents = documents.filter(provider=provider)
        paid_documents = documents.filter(
            provider=provider,
            state=BillingDocument.STATES.PAID
        )
        documents_months = documents.order_by().filter(
            provider=provider
        ).values(
            'month'
        ).distinct()

        for month in documents_months:
            month_value_str = month['month']
            month_value = dt.strptime(month_value_str, '%Y-%m-%d')
            display_date = month_value.strftime('%B %Y')
            totals[klass_name_plural][display_date] = {}

            all_from_month = all_documents.filter(
                issue_date__month=month_value.month,
                issue_date__year=month_value.year
            )
            paid_from_month = paid_documents.filter(
                issue_date__month=month_value.month,
                issue_date__year=month_value.year
            )
            total = sum(invoice.total for invoice in all_from_month)
            total_paid = sum(invoice.total for invoice in paid_from_month)
            totals[klass_name_plural][display_date]['total'] = str(total)
            totals[klass_name_plural][display_date]['unpaid'] = str(total - total_paid)

        return totals

    def generate_monthly_totals(self, request, queryset):
        totals = {}

        invoices = Invoice.objects.extra(
            select={
                'month': connections[Invoice.objects.db].ops.date_trunc_sql(
                    'month', 'issue_date'
                )
            }
        ).filter(
            provider__in=queryset,
            state__in=[BillingDocument.STATES.ISSUED,
                       BillingDocument.STATES.PAID]
        )

        proformas = Proforma.objects.extra(
            select={
                'month': connections[Invoice.objects.db].ops.date_trunc_sql(
                    'month', 'issue_date'
                )
            }
        ).filter(
            provider__in=queryset,
            state__in=[BillingDocument.STATES.ISSUED,
                       BillingDocument.STATES.PAID]
        )

        for provider in queryset:
            totals[provider.name] = {}
            invoices_total = self._compute_monthly_totals(Invoice, provider,
                                                          invoices)
            totals[provider.name].update(invoices_total)

            proformas_total = self._compute_monthly_totals(Proforma, provider,
                                                           proformas)
            totals[provider.name].update(proformas_total)

        context = {
            'title': _('Monthly totals'),
            'totals': totals,
            'queryset': queryset,
            'opts': self.model._meta
        }

        return render(request, 'admin/monthly_totals.html', context)

    generate_monthly_totals.short_description = 'Generate monthly totals'


class DocumentEntryInline(admin.TabularInline):
    model = DocumentEntry
    fields = ('description', 'prorated', 'product_code', 'unit', 'unit_price',
              'quantity', 'start_date', 'end_date')
    extra = 0


class BillingDocumentForm(forms.ModelForm):
    def __init__(self, *args, **kwargs):
        # If it's an edit action, save the provider and the number. Check the
        # save() method to see their usefulness.
        instance = kwargs.get('instance')
        self.initial_number = instance.number if instance else None
        self.initial_series = instance.series if instance else None
        self.provider = instance.provider if instance else None

        super(BillingDocumentForm, self).__init__(*args, **kwargs)

    def save(self, commit=True, *args, **kwargs):
        obj = super(BillingDocumentForm, self).save(commit=False)
        # The provider has changed => generate a new number which corresponds
        # to new provider's count
        if self.provider != obj.provider:
            obj.number = None
        else:
            # If the number input box was just cleaned => place back the
            # old number. This will prevent from having unused numbers.
            if self.initial_number and not obj.number:
                if (obj.series and self.initial_series and
                        obj.series == self.initial_series):
                    obj.number = self.initial_number

        if commit:
            obj.save()
        return obj


class InvoiceForm(BillingDocumentForm):
    class Meta:
        model = Invoice
        # NOTE: The exact fields fill be added in the InvoiceAdmin. This was
        # added here to remove the deprecation warning.
        fields = ()


class ProformaForm(BillingDocumentForm):
    class Meta:
        model = Proforma
        # NOTE: The exact fields fill be added in the ProformaAdmin. This was
        # added here to remove the deprecation warning.
        fields = ()


class BillingDocumentAdmin(admin.ModelAdmin):
    list_display = ['series_number', 'customer', 'state',
                    'provider', 'issue_date', 'due_date', 'paid_date',
                    'cancel_date', tax, 'total']

    list_filter = ('provider__company', 'state')

    common_fields = ['company', 'email', 'address_1', 'address_2', 'city',
                     'country', 'zip_code', 'name', 'state']
    customer_search_fields = ['customer__{field}'.format(field=field)
                              for field in common_fields]
    provider_search_fields = ['provider__{field}'.format(field=field)
                              for field in common_fields]
    search_fields = (customer_search_fields + provider_search_fields +
                     ['series', 'number'])

    date_hierarchy = 'issue_date'

    fields = (('series', 'number'), 'provider', 'customer', 'issue_date',
              'due_date', 'paid_date', 'cancel_date', 'sales_tax_name',
              'sales_tax_percent', 'currency', 'state', 'total')
    readonly_fields = ('state', 'total')
    inlines = [DocumentEntryInline]
    actions = ['issue', 'pay', 'cancel', 'clone', 'download_selected_documents']

    @property
    def _model(self):
        raise NotImplementedError

    @property
    def _model_name(self):
        raise NotImplementedError

    def perform_action(self, request, queryset, action):
        method = getattr(self._model, action, None)
        if not method:
            self.message_user(request, 'Illegal action.', level=messages.ERROR)
            return

        exist_failed_changes = False
        exist_failed_actions = False
        failed_changes = []
        failed_actions = []

        results = []
        for entry in queryset:
            try:
                result = method(entry)
                if result:
                    results.append(result)
                entry.save()
            except TransitionNotAllowed:
                exist_failed_changes = True
                failed_changes.append(entry.number)
            except ValueError as error:
                exist_failed_actions = True
                failed_actions.append(error.message)

        if exist_failed_actions:
            msg = "\n".join(failed_actions)
            self.message_user(request, msg, level=messages.ERROR)

        if exist_failed_changes:
            failed_ids = ' '.join(map(str, failed_changes))
            msg = "The state change failed for {model_name}(s) with "\
                  "numbers: {ids}".format(model_name=self._model_name.lower(),
                                          ids=failed_ids)
            self.message_user(request, msg, level=messages.ERROR)

        if not exist_failed_actions and not exist_failed_changes:
            qs_count = queryset.count()
            if action == 'clone_into_draft':
                results = ', '.join(result.series_number for result in results)
                msg = 'Successfully cloned {count} {model_name}(s) ' \
                      'into {results}.'.format(
                          model_name=self._model_name.lower(), count=qs_count,
                          results=results
                )
            else:
                msg = 'Successfully changed {count} {model_name}(s).'.format(
                    model_name=self._model_name.lower(), count=qs_count
                )
            self.message_user(request, msg)

    def has_delete_permission(self, request, obj=None):
        if request.user.is_superuser:
            return True
        return False

    def get_actions(self, request):
        actions = super(BillingDocumentAdmin, self).get_actions(request)
        if not request.user.is_superuser:
            if 'delete_selected' in actions:
                del actions['delete_selected']
        return actions

    def total(self, obj):
        return '{:.2f} {currency}'.format(obj.total,
                                          currency=obj.currency)

    def _download_pdf(self, url, base_path):
        local_file_path = os.path.join(base_path, 'billing-temp-document.pdf')
        response = requests.get(url, stream=True)
        should_wipe_bad_headers = True
        with open(local_file_path, 'wb') as out_file:
            for chunk in response.iter_content(chunk_size=1024):
                if chunk:
                    if should_wipe_bad_headers:
                        pdf_header_pos = chunk.find('%PDF-')
                        if pdf_header_pos > 0:
                            # The file does not start with the '%PDF-' header
                            # => trim everything up to that position
                            chunk = chunk[pdf_header_pos:]
                        should_wipe_bad_headers = False
                    out_file.write(chunk)
                    out_file.flush()

        return local_file_path

    def download_selected_documents(self, request, queryset):
        # NOTE (important): this works only if the pdf is not stored on local
        # disk as it is fetched via HTTP
        now = timezone.now()

        queryset = queryset.filter(
            state__in=[BillingDocument.STATES.ISSUED,
                       BillingDocument.STATES.CANCELED,
                       BillingDocument.STATES.PAID]
        )

        base_path = '/tmp'
        merger = PdfFileMerger()
        for document in queryset:
            if document.pdf:
                local_file_path = self._download_pdf(document.pdf.url, base_path)
                try:
                    reader = PdfFileReader(file(local_file_path, 'rb'))
                    merger.append(reader)
                    logging_ctx = {
                        'number': document.series_number,
                        'status': 'ok'
                    }
                except Exception as e:
                    logging_ctx = {
                        'number': document.series_number,
                        'status': 'failed',
                        'error': e
                    }

                logger.debug('Admin aggregate PDF generation: %s', logging_ctx)

                try:
                    os.remove(local_file_path)
                except OSError as e:
                    if e.errno != errno.ENOENT:
                        raise

        response = HttpResponse(content_type='application/pdf')
        filename = 'Billing-Documents-{now}.pdf'.format(now=now)
        content_disposition = 'attachment; filename="{fn}'.format(fn=filename)
        response['Content-Disposition'] = content_disposition

        merger.write(response)
        merger.close()

        return response

    download_selected_documents.short_description = 'Download selected documents'


class InvoiceAdmin(BillingDocumentAdmin):
    form = InvoiceForm
    list_display = BillingDocumentAdmin.list_display + [
        'invoice_pdf', 'related_proforma'
    ]
    list_display_links = BillingDocumentAdmin.list_display_links
    search_fields = BillingDocumentAdmin.search_fields
    fields = BillingDocumentAdmin.fields + ('related_proforma', )
    readonly_fields = BillingDocumentAdmin.readonly_fields + (
        'related_proforma',
    )
    inlines = BillingDocumentAdmin.inlines
    actions = BillingDocumentAdmin.actions

    def issue(self, request, queryset):
        self.perform_action(request, queryset, 'issue')
    issue.short_description = 'Issue the selected invoice(s)'

    def pay(self, request, queryset):
        self.perform_action(request, queryset, 'pay')
    pay.short_description = 'Pay the selected invoice(s)'

    def cancel(self, request, queryset):
        self.perform_action(request, queryset, 'cancel')
    cancel.short_description = 'Cancel the selected invoice(s)'

    def clone(self, request, queryset):
        self.perform_action(request, queryset, 'clone_into_draft')
    clone.short_description = 'Clone the selected invoice(s) into draft'

    def invoice_pdf(self, invoice):
        if invoice.pdf:
            url = reverse('invoice-pdf', kwargs={'invoice_id': invoice.id})
            return '<a href="{url}" target="_blank">{url}</a>'.format(url=url)
        else:
            return ''
    invoice_pdf.allow_tags = True

    @property
    def _model(self):
        return Invoice

    @property
    def _model_name(self):
        return "Invoice"

    def related_proforma(self, obj):
        return obj.proforma.admin_change_url if obj.proforma else 'None'
    related_proforma.short_description = 'Related proforma'
    related_proforma.allow_tags = True


class ProformaAdmin(BillingDocumentAdmin):
    form = ProformaForm
    list_display = BillingDocumentAdmin.list_display + [
        'proforma_pdf', 'related_invoice'
    ]
    list_display_links = BillingDocumentAdmin.list_display_links
    search_fields = BillingDocumentAdmin.search_fields
    fields = BillingDocumentAdmin.fields + ('related_invoice', )
    readonly_fields = BillingDocumentAdmin.readonly_fields + (
        'related_invoice',
    )
    inlines = BillingDocumentAdmin.inlines
    actions = BillingDocumentAdmin.actions + ['create_invoice']

    def issue(self, request, queryset):
        self.perform_action(request, queryset, 'issue')
    issue.short_description = 'Issue the selected proforma(s)'

    def create_invoice(self, request, queryset):
        self.perform_action(request, queryset, 'create_invoice')
    create_invoice.short_description = 'Create invoice from proforma(s)'

    def pay(self, request, queryset):
        self.perform_action(request, queryset, 'pay')
    pay.short_description = 'Pay the selected proforma(s)'

    def cancel(self, request, queryset):
        self.perform_action(request, queryset, 'cancel')
    cancel.short_description = 'Cancel the selected proforma(s)'

    def clone(self, request, queryset):
        self.perform_action(request, queryset, 'clone_into_draft')
    clone.short_description = 'Clone the selected proforma(s) into draft'

    def proforma_pdf(self, proforma):
        if proforma.pdf:
            url = reverse('proforma-pdf', kwargs={'proforma_id': proforma.id})
            return '<a href="{url}" target="_blank">{url}</a>'.format(url=url)
        else:
            return ''
    proforma_pdf.allow_tags = True

    @property
    def _model(self):
        return Proforma

    @property
    def _model_name(self):
        return "Proforma"

    def related_invoice(self, obj):
        return obj.invoice.admin_change_url if obj.invoice else 'None'
    related_invoice.short_description = 'Related invoice'
    related_invoice.allow_tags = True

admin.site.register(Plan, PlanAdmin)
admin.site.register(Subscription, SubscriptionAdmin)
admin.site.register(Customer, CustomerAdmin)
admin.site.register(Provider, ProviderAdmin)
admin.site.register(Invoice, InvoiceAdmin)
admin.site.register(Proforma, ProformaAdmin)
admin.site.register(ProductCode)
admin.site.register(MeteredFeature)<|MERGE_RESOLUTION|>--- conflicted
+++ resolved
@@ -1,13 +1,9 @@
-<<<<<<< HEAD
-from datetime import datetime as dt
-
-=======
 import os
 import errno
 import logging
+from datetime import datetime as dt
 
 import requests
->>>>>>> 9081c65a
 from django import forms
 from django.db import connections
 from django.contrib import admin, messages
@@ -19,11 +15,8 @@
 from django.utils import timezone
 from django.contrib.admin import helpers
 from django.shortcuts import render
-<<<<<<< HEAD
-=======
 from django.http import HttpResponse
 from PyPDF2 import PdfFileReader, PdfFileMerger
->>>>>>> 9081c65a
 
 from models import (Plan, MeteredFeature, Subscription, Customer, Provider,
                     MeteredFeatureUnitsLog, Invoice, DocumentEntry,
