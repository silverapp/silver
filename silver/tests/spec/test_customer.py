--- conflicted
+++ resolved
@@ -25,7 +25,7 @@
         "country": "US",
         "extra": "What is there more to say?",
         "sales_tax_name": "VAT",
-        "sales_tax_percent": 3
+        "sales_tax_percent": '3.00'
     }
 
     def test_create_post_customer(self):
@@ -39,12 +39,7 @@
     def test_create_post_customer_without_required_field(self):
         url = reverse('silver_api:customer-list')
 
-<<<<<<< HEAD
         required_fields = ['address_1', 'city', 'zip_code', 'country']
-=======
-        required_fields = ['address_1', 'city', 'zip_code', 'country',
-                           'sales_tax_name']
->>>>>>> 8f520c69
 
         for field in required_fields:
             temp_data = self.complete_data.copy()
@@ -58,10 +53,6 @@
                                         content_type='application/json')
 
             self.assertEqual(response.status_code, status.HTTP_400_BAD_REQUEST)
-<<<<<<< HEAD
-            self.assertEqual(response.data,
-                            {field: [u'This field is required.']})
-=======
             assert (response.data == {field: ['This field may not be blank.']}
                     or response.data == {field: ['This field is required.']})
 
@@ -74,7 +65,6 @@
 
         self.assertEqual(response.status_code, status.HTTP_200_OK)
         self.assertNotEqual(response.data, [])
->>>>>>> 8f520c69
 
     def test_get_customer_detail(self):
         customer = CustomerFactory.create()
