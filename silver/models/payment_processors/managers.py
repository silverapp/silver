import importlib
import traceback

from django.conf import settings


class PaymentProcessorManager(object):
    class DoesNotExist(Exception):
        pass

    @classmethod
    def get_class(cls, reference):
        try:
            data = settings.PAYMENT_PROCESSORS[reference]
        except KeyError:
            raise cls.DoesNotExist

        full_path = data['path']
        path, processor = full_path.rsplit('.', 1)

        try:
            module = importlib.import_module(path)
            klass = getattr(module, processor, None)
        except Exception as e:
            traceback.print_exc()
            raise ImportError(
                "Couldn't import '{}' from '{}'\nReason: {}".format(processor, path, e)
            )
        if not klass:
            raise ImportError(
                "Couldn't import '{}' from '{}'".format(processor, path)
            )
        return klass

    @classmethod
    def get_instance(cls, reference):
        try:
            data = settings.PAYMENT_PROCESSORS[reference]
        except KeyError:
            raise cls.DoesNotExist
        klass = cls.get_class(reference)

        instance = klass(**data.get('settings', {}))
        instance.reference = reference
        instance.display_name = data.get('display_name')

        return instance

    @classmethod
    def all(cls):
        return settings.PAYMENT_PROCESSORS.keys()

    @classmethod
<<<<<<< HEAD
    def all_instances(cls):
        return [cls.get_instance(processor_name) for processor_name in cls.all()]
=======
    def register_processors(cls):
        for processor_path, setup_data in settings.PAYMENT_PROCESSORS:
            path, processor = processor_path.rsplit('.', 1)
            try:
                processor = getattr(
                    __import__(path, globals(), locals(), [processor], 0),
                    processor
                )
            except Exception as e:
                traceback.print_exc()
                raise ImportError(
                    "Couldn't import '{}' from '{}'\nReason: {}".format(processor, path, e)
                )

            cls.register(processor, setup_data)

        cls._processors_registered = True
>>>>>>> 0aceffc4

    @classmethod
    def get_choices(cls):
        return [
            (name, data.get('display_name', name))
            for name, data in settings.PAYMENT_PROCESSORS.items()
        ]<|MERGE_RESOLUTION|>--- conflicted
+++ resolved
@@ -51,10 +51,9 @@
         return settings.PAYMENT_PROCESSORS.keys()
 
     @classmethod
-<<<<<<< HEAD
     def all_instances(cls):
         return [cls.get_instance(processor_name) for processor_name in cls.all()]
-=======
+
     def register_processors(cls):
         for processor_path, setup_data in settings.PAYMENT_PROCESSORS:
             path, processor = processor_path.rsplit('.', 1)
@@ -72,7 +71,6 @@
             cls.register(processor, setup_data)
 
         cls._processors_registered = True
->>>>>>> 0aceffc4
 
     @classmethod
     def get_choices(cls):
