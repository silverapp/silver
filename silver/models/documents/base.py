# Copyright (c) 2016 Presslabs SRL
#
# Licensed under the Apache License, Version 2.0 (the "License");
# you may not use this file except in compliance with the License.
# You may obtain a copy of the License at
#
#    http://www.apache.org/licenses/LICENSE-2.0
#
# Unless required by applicable law or agreed to in writing, software
# distributed under the License is distributed on an "AS IS" BASIS,
# WITHOUT WARRANTIES OR CONDITIONS OF ANY KIND, either express or implied.
# See the License for the specific language governing permissions and
# limitations under the License.


import logging
from datetime import datetime, timedelta

import pytz
<<<<<<< HEAD
from django_fsm import FSMField, transition
from django_xhtml2pdf.utils import generate_pdf_template_object
=======
>>>>>>> 0422780d
from jsonfield import JSONField
from model_utils import Choices
from django_fsm import FSMField, transition, post_transition

from django.dispatch import receiver
from django_xhtml2pdf.utils import generate_pdf_template_object
from django.conf import settings
from django.core.exceptions import ValidationError, NON_FIELD_ERRORS
from django.core.files.base import ContentFile
from django.core.urlresolvers import reverse
from django.core.validators import MinValueValidator
from django.db import models
from django.db.models import Max
from django.db.models.manager import Manager
from django.http import HttpResponse
from django.template.loader import select_template
from django.utils import timezone
from django.utils.text import slugify
from django.utils.translation import ugettext_lazy as _
from django.utils.module_loading import import_string

from silver.models.billing_entities import Customer, Provider
from silver.utils.international import currencies

from .entries import DocumentEntry


_storage = getattr(settings, 'SILVER_DOCUMENT_STORAGE', None)
if _storage:
    _storage_klass = import_string(_storage[0])
    _storage = _storage_klass(*_storage[1], **_storage[2])


PAYMENT_DUE_DAYS = getattr(settings, 'SILVER_DEFAULT_DUE_DAYS', 5)

logger = logging.getLogger(__name__)


def documents_pdf_path(document, filename):
    path = '{prefix}{company}/{doc_name}/{date}/{filename}'.format(
        company=slugify(unicode(
            document.provider.company or document.provider.name)),
        date=document.issue_date.strftime('%Y/%m'),
        doc_name=('%ss' % document.__class__.__name__).lower(),
        prefix=getattr(settings, 'SILVER_DOCUMENT_PREFIX', ''),
        filename=filename)
    return path


class BillingDocumentQuerySet(models.QuerySet):
    def due_this_month(self):
        return self.filter(
            state=BillingDocumentBase.STATES.ISSUED,
            due_date__gte=datetime.now(pytz.utc).date().replace(day=1)
        )

    def due_today(self):
        return self.filter(
            state=BillingDocumentBase.STATES.ISSUED,
            due_date__exact=datetime.now(pytz.utc).date()
        )

    def overdue(self):
        return self.filter(
            state=BillingDocumentBase.STATES.ISSUED,
            due_date__lt=datetime.now(pytz.utc).date()
        )

    def overdue_since_last_month(self):
        return self.filter(
            state=BillingDocumentBase.STATES.ISSUED,
            due_date__lt=datetime.now(pytz.utc).date().replace(day=1)
        )


class BillingDocumentBase(models.Model):
    objects = Manager.from_queryset(BillingDocumentQuerySet)()

    class STATES(object):
        DRAFT = 'draft'
        ISSUED = 'issued'
        PAID = 'paid'
        CANCELED = 'canceled'

    STATE_CHOICES = Choices(
        (STATES.DRAFT, _('Draft')),
        (STATES.ISSUED, _('Issued')),
        (STATES.PAID, _('Paid')),
        (STATES.CANCELED, _('Canceled'))
    )

    series = models.CharField(max_length=20, blank=True, null=True,
                              db_index=True)
    number = models.IntegerField(blank=True, null=True, db_index=True)
    customer = models.ForeignKey('Customer')
    provider = models.ForeignKey('Provider')
    archived_customer = JSONField()
    archived_provider = JSONField()
    due_date = models.DateField(null=True, blank=True)
    issue_date = models.DateField(null=True, blank=True, db_index=True)
    paid_date = models.DateField(null=True, blank=True)
    cancel_date = models.DateField(null=True, blank=True)
    sales_tax_percent = models.DecimalField(max_digits=4, decimal_places=2,
                                            validators=[MinValueValidator(0.0)],
                                            null=True, blank=True)
    sales_tax_name = models.CharField(max_length=64, blank=True, null=True)
    currency = models.CharField(
        choices=currencies, max_length=4, default='USD',
        help_text='The currency used for billing.'
    )
    pdf = models.FileField(null=True, blank=True, editable=False,
                           storage=_storage, upload_to=documents_pdf_path)
    state = FSMField(choices=STATE_CHOICES, max_length=10, default=STATES.DRAFT,
                     verbose_name="State",
                     help_text='The state the invoice is in.')

    _last_state = None

    class Meta:
        abstract = True
        unique_together = ('provider', 'series', 'number')
        ordering = ('-issue_date', 'series', '-number')

    def __init__(self, *args, **kwargs):
        super(BillingDocumentBase, self).__init__(*args, **kwargs)
        self._last_state = self.state

    def _issue(self, issue_date=None, due_date=None):
        if issue_date:
            self.issue_date = datetime.strptime(issue_date, '%Y-%m-%d').date()
        elif not self.issue_date and not issue_date:
            self.issue_date = timezone.now().date()

        if due_date:
            self.due_date = datetime.strptime(due_date, '%Y-%m-%d').date()
        elif not self.due_date and not due_date:
            delta = timedelta(days=PAYMENT_DUE_DAYS)
            self.due_date = timezone.now().date() + delta

        if not self.sales_tax_name:
            self.sales_tax_name = self.customer.sales_tax_name
        if not self.sales_tax_percent:
            self.sales_tax_percent = self.customer.sales_tax_percent

        if not self.number:
            self.number = self._generate_number()

        self.archived_customer = self.customer.get_archivable_field_values()

        self._save_pdf(state=self.STATES.ISSUED)

    @transition(field=state, source=STATES.DRAFT, target=STATES.ISSUED)
    def issue(self, issue_date=None, due_date=None):
        self._issue(issue_date=issue_date, due_date=due_date)

    def _pay(self, paid_date=None):
        if paid_date:
            self.paid_date = datetime.strptime(paid_date, '%Y-%m-%d').date()
        if not self.paid_date and not paid_date:
            self.paid_date = timezone.now().date()

        self._save_pdf(state=self.STATES.PAID)

    @transition(field=state, source=STATES.ISSUED, target=STATES.PAID)
    def pay(self, paid_date=None):
        self._pay(paid_date=paid_date)

    def _cancel(self, cancel_date=None):
        if cancel_date:
            self.cancel_date = datetime.strptime(cancel_date, '%Y-%m-%d').date()
        if not self.cancel_date and not cancel_date:
            self.cancel_date = timezone.now().date()

        self._save_pdf(state=self.STATES.CANCELED)

    @transition(field=state, source=STATES.ISSUED, target=STATES.CANCELED)
    def cancel(self, cancel_date=None):
        self._cancel(cancel_date=cancel_date)

    def clone_into_draft(self):
        copied_fields = {
            'customer': self.customer,
            'provider': self.provider,
            'currency': self.currency,
            'sales_tax_percent': self.sales_tax_percent,
            'sales_tax_name': self.sales_tax_name
        }

        clone = self.__class__._default_manager.create(**copied_fields)
        clone.state = self.STATES.DRAFT

        # clone entries too
        for entry in self._entries:
            entry_clone = entry.clone()
            document_type_name = self.__class__.__name__.lower()
            setattr(entry_clone, document_type_name, clone)
            entry_clone.save()

        clone.save()

        return clone

    def clean(self):
        super(BillingDocumentBase, self).clean()

        # The only change that is allowed if the document is in issued state
        # is the state chage from issued to paid
        # !! TODO: If _last_state == 'issued' and self.state == 'paid' || 'canceled'
        # it should also be checked that the other fields are the same bc.
        # right now a document can be in issued state and someone could
        # send a request which contains the state = 'paid' and also send
        # other changed fields and the request would be accepted bc. only
        # the state is verified.
        if self._last_state == self.STATES.ISSUED and\
           self.state not in [self.STATES.PAID, self.STATES.CANCELED]:
            msg = 'You cannot edit the document once it is in issued state.'
            raise ValidationError({NON_FIELD_ERRORS: msg})

        if self._last_state == self.STATES.CANCELED:
            msg = 'You cannot edit the document once it is in canceled state.'
            raise ValidationError({NON_FIELD_ERRORS: msg})

        # If it's in paid state => don't allow any changes
        if self._last_state == self.STATES.PAID:
            msg = 'You cannot edit the document once it is in paid state.'
            raise ValidationError({NON_FIELD_ERRORS: msg})

    def save(self, *args, **kwargs):
        if not self.series:
            self.series = self.default_series

        # Generate the number
        if not self.number and self.state != BillingDocumentBase.STATES.DRAFT:
            self.number = self._generate_number()

        # Add tax info
        if not self.sales_tax_name:
            self.sales_tax_name = self.customer.sales_tax_name
        if not self.sales_tax_percent:
            self.sales_tax_percent = self.customer.sales_tax_percent

        self._last_state = self.state
        super(BillingDocumentBase, self).save(*args, **kwargs)

    def _generate_number(self, default_starting_number=1):
        """Generates the number for a proforma/invoice."""
        default_starting_number = max(default_starting_number, 1)

        documents = self.__class__._default_manager.filter(
            provider=self.provider, series=self.series
        )
        if not documents.exists():
            # An invoice/proforma with this provider and series does not exist
            if self.series == self.default_series:
                return self._starting_number
            else:
                return default_starting_number
        else:
            # An invoice with this provider and series already exists
            max_existing_number = documents.aggregate(
                Max('number')
            )['number__max']
            if max_existing_number:
                if self._starting_number and self.series == self.default_series:
                    return max(max_existing_number + 1, self._starting_number)
                else:
                    return max_existing_number + 1
            else:
                return default_starting_number

    def series_number(self):
        if self.series:
            if self.number:
                return "%s-%d" % (self.series, self.number)
            else:
                return "%s-draft-id:%d" % (self.series, self.pk)

        else:
            return "draft-id:%d" % self.pk

    series_number.short_description = 'Number'
    series_number = property(series_number)

    def __unicode__(self):
        return u'%s %s => %s [%.2f %s]' % (self.series_number,
                                           self.provider.billing_name,
                                           self.customer.billing_name,
                                           self.total, self.currency)

    @property
    def updateable_fields(self):
        return ['customer', 'provider', 'due_date', 'issue_date', 'paid_date',
                'cancel_date', 'sales_tax_percent', 'sales_tax_name',
                'currency']

    @property
    def admin_change_url(self):
        url_base = 'admin:{app_label}_{klass}_change'.format(
            app_label=self._meta.app_label,
            klass=self.__class__.__name__.lower())
        url = reverse(url_base, args=(self.pk,))
        return '<a href="{url}">{display_series}</a>'.format(
            url=url, display_series=self.series_number)

    @property
    def _entries(self):
        # entries iterator which replaces the invoice/proforma from the DB with
        # self. We need this in generate_pdf so that the data in PDF has the
        # lastest state for the document. Without this we get in template:
        #
        # invoice.issue_date != entry.invoice.issue_date
        #
        # which is obviously false.
        document_type_name = self.__class__.__name__  # Invoice or Proforma
        kwargs = {document_type_name.lower(): self}
        entries = DocumentEntry.objects.filter(**kwargs)
        for entry in entries:
            if document_type_name.lower() == 'invoice':
                entry.invoice = self
            if document_type_name.lower() == 'proforma':
                entry.proforma = self
            yield(entry)

    @property
    def transactions(self):
        return self.transaction_set.all()

    def get_template_context(self, state=None):
        customer = Customer(**self.archived_customer)
        provider = Provider(**self.archived_provider)
        if state is None:
            state = self.state

        return {
            'document': self,
            'provider': provider,
            'customer': customer,
            'entries': self._entries,
            'state': state
        }

    def get_template(self, state=None):
        provider_state_template = '{provider}/{kind}_{state}_pdf.html'.format(
            kind=self.kind, provider=self.provider.slug, state=state).lower()
        provider_template = '{provider}/{kind}_pdf.html'.format(
            kind=self.kind, provider=self.provider.slug).lower()
        generic_state_template = '{kind}_{state}_pdf.html'.format(
            kind=self.kind, state=state).lower()
        generic_template = '{kind}_pdf.html'.format(
            kind=self.kind).lower()
        _templates = [provider_state_template, provider_template,
                      generic_state_template, generic_template]

        templates = []
        for t in _templates:
            templates.append('billing_documents/' + t)

        return select_template(templates)

    def generate_pdf(self, state=None):
        context = self.get_template_context(state)
        template = self.get_template(state=context['state'])
        file_object = HttpResponse(content_type='application/pdf')

        generate_pdf_template_object(template, file_object, context)

        return file_object

    def generate_html(self, state=None, request=None):
        context = self.get_template_context(state)
        template = self.get_template(state=context['state'])

        return template.render(context, request)

    def _save_pdf(self, state=None):
        file_object = self.generate_pdf(state)

        if file_object:
            pdf_content = ContentFile(file_object)
            filename = '{doc_type}_{series}-{number}.pdf'.format(
                doc_type=self.__class__.__name__,
                series=self.series,
                number=self.number
            )

            if self.pdf:
                self.pdf.delete()
            self.pdf.save(filename, pdf_content, True)
        else:
            raise RuntimeError(_('Could not generate invoice pdf.'))

    def serialize_hook(self, hook):
        """
        Used to generate a skinny payload.
        """

        return {
            'hook': hook.dict(),
            'data': {
                'id': self.id
            }
        }<|MERGE_RESOLUTION|>--- conflicted
+++ resolved
@@ -17,17 +17,11 @@
 from datetime import datetime, timedelta
 
 import pytz
-<<<<<<< HEAD
-from django_fsm import FSMField, transition
 from django_xhtml2pdf.utils import generate_pdf_template_object
-=======
->>>>>>> 0422780d
 from jsonfield import JSONField
 from model_utils import Choices
-from django_fsm import FSMField, transition, post_transition
-
-from django.dispatch import receiver
-from django_xhtml2pdf.utils import generate_pdf_template_object
+from django_fsm import FSMField, transition
+
 from django.conf import settings
 from django.core.exceptions import ValidationError, NON_FIELD_ERRORS
 from django.core.files.base import ContentFile
