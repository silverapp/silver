--- conflicted
+++ resolved
@@ -6,11 +6,8 @@
 from rest_framework.generics import get_object_or_404
 from rest_framework.response import Response
 from rest_framework.views import APIView
-<<<<<<< HEAD
 from rest_framework_bulk import ListBulkCreateAPIView
 
-=======
->>>>>>> 01385847
 from silver.api.dateutils import last_date_that_fits
 
 from silver.models import (MeteredFeatureUnitsLog, Subscription, MeteredFeature,
@@ -20,14 +17,11 @@
                                     CustomerSerializer, SubscriptionSerializer,
                                     SubscriptionDetailSerializer,
                                     PlanSerializer, MeteredFeatureSerializer,
-<<<<<<< HEAD
                                     ProviderSerializer, InvoiceSerializer,
                                     ProductCodeSerializer, InvoiceEntrySerializer)
-=======
                                     ProviderSerializer)
 from silver.api.generics import (HPListAPIView, HPListBulkCreateAPIView,
                                  HPListCreateAPIView)
->>>>>>> 01385847
 from silver.utils import get_object_or_None
 
 
@@ -356,7 +350,6 @@
         fields = ['email', 'company']
 
 
-<<<<<<< HEAD
 class ProductCodeListCreate(generics.ListCreateAPIView):
     permission_classes = (permissions.IsAuthenticated, permissions.IsAdminUser,)
     serializer_class = ProductCodeSerializer
@@ -369,10 +362,7 @@
     queryset = ProductCode.objects.all()
 
 
-class ProviderListBulkCreate(ListBulkCreateAPIView):
-=======
 class ProviderListBulkCreate(HPListBulkCreateAPIView):
->>>>>>> 01385847
     permission_classes = (permissions.IsAuthenticated, permissions.IsAdminUser,)
     serializer_class = ProviderSerializer
     queryset = Provider.objects.all()
