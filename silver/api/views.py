import datetime
<<<<<<< HEAD
from decimal import Decimal

from django.core.management import call_command
from django.http.response import Http404
from django_filters import FilterSet, CharFilter, BooleanFilter
=======

from django.http.response import Http404
>>>>>>> ae15a1be
from rest_framework import generics, permissions, status, filters
from rest_framework.generics import get_object_or_404
from rest_framework.response import Response
from rest_framework.views import APIView

<<<<<<< HEAD
=======
from silver.api.dateutils import last_date_that_fits
from silver.api.filters import (MeteredFeaturesFilter, SubscriptionFilter,
                                CustomerFilter, ProviderFilter, PlanFilter,
                                InvoiceFilter, ProformaFilter)
>>>>>>> ae15a1be
from silver.models import (MeteredFeatureUnitsLog, Subscription, MeteredFeature,
                           Customer, Plan, Provider, Invoice, ProductCode,
                           DocumentEntry, Proforma)
from silver.api.serializers import (MFUnitsLogSerializer,
                                    CustomerSerializer, SubscriptionSerializer,
                                    SubscriptionDetailSerializer,
                                    PlanSerializer, MeteredFeatureSerializer,
                                    ProviderSerializer, InvoiceSerializer,
                                    ProductCodeSerializer, ProformaSerializer,
                                    DocumentEntrySerializer)
from silver.api.generics import (HPListAPIView, HPListCreateAPIView)
from silver.utils import get_object_or_None
from silver.api.dateutils import last_date_that_fits


class PlanList(HPListCreateAPIView):
    permission_classes = (permissions.IsAuthenticated,)
    serializer_class = PlanSerializer
    queryset = Plan.objects.all()
    filter_backends = (filters.DjangoFilterBackend,)
    filter_class = PlanFilter


class PlanDetail(generics.RetrieveDestroyAPIView):
    permission_classes = (permissions.IsAuthenticated,)
    serializer_class = PlanSerializer
    model = Plan

    def get_object(self):
        pk = self.kwargs.get('pk', None)
        return get_object_or_404(Plan, pk=pk)

    def patch(self, request, *args, **kwargs):
        plan = get_object_or_404(Plan.objects, pk=self.kwargs.get('pk', None))
        name = request.data.get('name', None)
        generate_after = request.data.get('generate_after', None)
        plan.name = name or plan.name
        plan.generate_after = generate_after or plan.generate_after
        plan.save()
        return Response(PlanSerializer(plan, context={'request': request}).data,
                        status=status.HTTP_200_OK)

    def delete(self, request, *args, **kwargs):
        plan = get_object_or_404(Plan.objects, pk=self.kwargs.get('pk', None))
        plan.enabled = False
        plan.save()
        return Response({"deleted": not plan.enabled},
                        status=status.HTTP_200_OK)


class PlanMeteredFeatures(HPListAPIView):
    permission_classes = (permissions.IsAuthenticated,)
    serializer_class = MeteredFeatureSerializer
    model = MeteredFeature

    def get_queryset(self):
        plan = get_object_or_None(Plan, pk=self.kwargs['pk'])
        return plan.metered_features.all() if plan else None


class MeteredFeatureList(HPListCreateAPIView):
    permission_classes = (permissions.IsAuthenticated,)
    serializer_class = MeteredFeatureSerializer
    queryset = MeteredFeature.objects.all()
    filter_backends = (filters.DjangoFilterBackend,)
    filter_class = MeteredFeaturesFilter


class MeteredFeatureDetail(generics.RetrieveAPIView):
    permission_classes = (permissions.IsAuthenticated,)
    serializer_class = MeteredFeatureSerializer
    model = MeteredFeature

    def get_object(self):
        pk = self.kwargs.get('pk', None)
        return get_object_or_404(MeteredFeature, pk=pk)


class SubscriptionList(HPListCreateAPIView):
    permission_classes = (permissions.IsAuthenticated,)
    serializer_class = SubscriptionSerializer
    filter_backends = (filters.DjangoFilterBackend,)
    filter_class = SubscriptionFilter

    def get_queryset(self):
        customer_pk = self.kwargs.get('customer_pk', None)
        queryset = Subscription.objects.filter(customer__id=customer_pk)
        return queryset.order_by('start_date')


class SubscriptionDetail(generics.RetrieveAPIView):
    permission_classes = (permissions.IsAuthenticated,)
    serializer_class = SubscriptionDetailSerializer

    def get_object(self):
        customer_pk = self.kwargs.get('customer_pk', None)
        subscription_pk = self.kwargs.get('subscription_pk', None)
        return get_object_or_404(Subscription, customer__id=customer_pk,
                                 pk=subscription_pk)


class SubscriptionDetailActivate(APIView):
    permission_classes = (permissions.IsAuthenticated,)

    def post(self, request, *args, **kwargs):
        sub = get_object_or_404(Subscription.objects,
                                pk=self.kwargs.get('subscription_pk', None))
        if sub.state != 'inactive':
            message = 'Cannot activate subscription from %s state.' % sub.state
            return Response({"error": message},
                            status=status.HTTP_400_BAD_REQUEST)
        else:
            if request.POST.get('_content', None):
                start_date = request.data.get('start_date', None)
                trial_end = request.data.get('trial_end_date', None)
                sub.activate(start_date=start_date, trial_end_date=trial_end)
                sub.save()
            else:
                sub.activate()
                sub.save()
            return Response({"state": sub.state},
                            status=status.HTTP_200_OK)


class SubscriptionDetailCancel(APIView):
    permission_classes = (permissions.IsAuthenticated,)

    def post(self, request, *args, **kwargs):
        sub = get_object_or_404(Subscription.objects,
                                pk=self.kwargs.get('subscription_pk', None))
        when = request.data.get('when', None)
        if sub.state != 'active':
            message = 'Cannot cancel subscription from %s state.' % sub.state
            return Response({"error": message},
                            status=status.HTTP_400_BAD_REQUEST)
        else:
            if when == 'now':
                sub.cancel()
                sub.save()

                # TODO: remove after refactor
                call_command('generate_billing_documents', subscription=sub.id)

                return Response({"state": 'ended'},
                                status=status.HTTP_200_OK)
            elif when == 'end_of_billing_cycle':
                sub.cancel()
                sub.save()
                return Response({"state": sub.state},
                                status=status.HTTP_200_OK)
            else:
                return Response(status=status.HTTP_400_BAD_REQUEST)


class SubscriptionDetailReactivate(APIView):
    permission_classes = (permissions.IsAuthenticated,)

    def post(self, request, *args, **kwargs):
        sub = get_object_or_404(Subscription.objects,
                                pk=self.kwargs.get('subscription_pk', None))
        if sub.state != 'canceled':
            msg = 'Cannot reactivate subscription from %s state.' % sub.state
            return Response({"error": msg},
                            status=status.HTTP_400_BAD_REQUEST)
        else:
            sub.activate()
            sub.save()
            return Response({"state": sub.state},
                            status=status.HTTP_200_OK)


class MeteredFeatureUnitsLogDetail(APIView):
    permission_classes = (permissions.IsAuthenticated,)
    paginate_by = None

    def get(self, request, format=None, **kwargs):
        subscription_pk = kwargs.get('subscription_pk', None)
        mf_product_code = kwargs.get('mf_product_code', None)

        subscription = Subscription.objects.get(pk=subscription_pk)

        metered_feature = get_object_or_404(
            subscription.plan.metered_features,
            product_code__value=mf_product_code
        )

        logs = MeteredFeatureUnitsLog.objects.filter(
            metered_feature=metered_feature.pk,
            subscription=subscription_pk)

        serializer = MFUnitsLogSerializer(
            logs, many=True, context={'request': request}
        )
        return Response(serializer.data)

    def patch(self, request, *args, **kwargs):
        mf_product_code = self.kwargs.get('mf_product_code', None)
        subscription_pk = self.kwargs.get('subscription_pk', None)
        date = request.data.get('date', None)
        consumed_units = Decimal(request.data.get('count', 0))
        update_type = request.data.get('update_type', None)
        subscription = get_object_or_None(Subscription, pk=subscription_pk)
        metered_feature = get_object_or_404(
            subscription.plan.metered_features,
            product_code__value=mf_product_code
        )
        if subscription and metered_feature:
            if subscription.state != 'active':
                return Response({"detail": "Subscription is not active"},
                                status=status.HTTP_403_FORBIDDEN)
            if date and consumed_units is not None and update_type:
                try:
                    date = datetime.datetime.strptime(date,
                                                      '%Y-%m-%d').date()
                    csd = subscription.current_start_date
                    ced = subscription.current_end_date

                    if date <= csd:
                        csdt = datetime.datetime.combine(csd, datetime.time())
                        allowed_time = datetime.timedelta(
                            seconds=subscription.plan.generate_after)
                        if datetime.datetime.now() < csdt + allowed_time:
                            ced = csd - datetime.timedelta(days=1)
                            csd = last_date_that_fits(
                                initial_date=subscription.start_date,
                                end_date=ced,
                                interval_type=subscription.plan.interval,
                                interval_count=subscription.plan.interval_count
                            )

                    if csd <= date <= ced:
                        if metered_feature not in \
                                subscription.plan.metered_features.all():
                            err = "The metered feature does not belong to "\
                                  "the subscription's plan."
                            return Response(
                                {"detail": err},
                                status=status.HTTP_400_BAD_REQUEST
                            )
                        try:
                            log = MeteredFeatureUnitsLog.objects.get(
                                start_date=csd,
                                end_date=ced,
                                metered_feature=metered_feature.pk,
                                subscription=subscription_pk
                            )
                            if update_type == 'absolute':
                                log.consumed_units = consumed_units
                            elif update_type == 'relative':
                                log.consumed_units += consumed_units
                            log.save()
                        except MeteredFeatureUnitsLog.DoesNotExist:
                            log = MeteredFeatureUnitsLog.objects.create(
                                metered_feature=metered_feature,
                                subscription=subscription,
                                start_date=subscription.current_start_date,
                                end_date=subscription.current_end_date,
                                consumed_units=consumed_units
                            )
                        finally:
                            return Response({"count": log.consumed_units},
                                            status=status.HTTP_200_OK)
                    else:
                        return Response({"detail": "Date is out of bounds"},
                                        status=status.HTTP_400_BAD_REQUEST)
                except TypeError:
                    return Response({"detail": "Invalid date format"},
                                    status=status.HTTP_400_BAD_REQUEST)
            else:
                return Response({"detail": "Not enough information provided"},
                                status=status.HTTP_400_BAD_REQUEST)
        else:
            return Response({"detail": "Not found"},
                            status=status.HTTP_404_NOT_FOUND)


<<<<<<< HEAD
class CustomerFilter(FilterSet):
    active = BooleanFilter(name='is_active', lookup_type='iexact')
    email = CharFilter(name='email', lookup_type='icontains')
    company = CharFilter(name='company', lookup_type='icontains')
    name = CharFilter(name='name', lookup_type='icontains')
    country = CharFilter(name='country', lookup_type='icontains')
    sales_tax_name = CharFilter(name='sales_tax_name', lookup_type='icontains')

    class Meta:
        model = Customer
        fields = ['email', 'name', 'company', 'active', 'country',
                  'sales_tax_name']


=======
>>>>>>> ae15a1be
class CustomerList(HPListCreateAPIView):
    permission_classes = (permissions.IsAuthenticated,)
    serializer_class = CustomerSerializer
    queryset = Customer.objects.all()
    filter_backends = (filters.DjangoFilterBackend,)
    filter_class = CustomerFilter


class CustomerDetail(generics.RetrieveUpdateDestroyAPIView):
    def get_object(self):
        pk = self.kwargs.get('pk', None)
        try:
            return Customer.objects.get(pk=pk)
        except (TypeError, ValueError, Customer.DoesNotExist):
            raise Http404

    permission_classes = (permissions.IsAuthenticated,)
    serializer_class = CustomerSerializer
    model = Customer


class ProductCodeListCreate(generics.ListCreateAPIView):
    permission_classes = (permissions.IsAuthenticated,)
    serializer_class = ProductCodeSerializer
    queryset = ProductCode.objects.all()


class ProductCodeRetrieveUpdate(generics.RetrieveUpdateAPIView):
    permission_classes = (permissions.IsAuthenticated,)
    serializer_class = ProductCodeSerializer
    queryset = ProductCode.objects.all()


class ProviderListCreate(HPListCreateAPIView):
    permission_classes = (permissions.IsAuthenticated,)
    serializer_class = ProviderSerializer
    queryset = Provider.objects.all()
    filter_backends = (filters.DjangoFilterBackend,)
    filter_class = ProviderFilter


class ProviderRetrieveUpdateDestroy(generics.RetrieveUpdateDestroyAPIView):
    permission_classes = (permissions.IsAuthenticated,)
    serializer_class = ProviderSerializer
    queryset = Provider.objects.all()


class InvoiceListCreate(HPListCreateAPIView):
    permission_classes = (permissions.IsAuthenticated,)
    serializer_class = InvoiceSerializer
    queryset = Invoice.objects.all()
    filter_backends = (filters.DjangoFilterBackend,)
    filter_class = InvoiceFilter


class InvoiceRetrieveUpdate(generics.RetrieveUpdateAPIView):
    permission_classes = (permissions.IsAuthenticated,)
    serializer_class = InvoiceSerializer
    queryset = Invoice.objects.all()


class DocEntryCreate(generics.CreateAPIView):
    def get_model(self):
        raise NotImplementedError

    def get_model_name(self):
        raise NotImplementedError

    def post(self, request, *args, **kwargs):
        doc_pk = kwargs.get('document_pk')
        Model = self.get_model()
        model_name = self.get_model_name()

        try:
            document = Model.objects.get(pk=doc_pk)
        except Model.DoesNotExist:
            msg = "{model} not found".format(model=model_name)
            return Response({"detail": msg}, status=status.HTTP_404_NOT_FOUND)

        if document.state != 'draft':
            msg = "{model} entries can be added only when the {model_lower} is"\
                  " in draft state.".format(model=model_name,
                                            model_lower=model_name.lower())
            return Response({"detail": msg}, status=status.HTTP_403_FORBIDDEN)

        serializer = DocumentEntrySerializer(data=request.DATA,
                                             context={'request': request})

        if serializer.is_valid(raise_exception=True):
            # This will be eiter {invoice: <invoice_object>} or
            # {proforma: <proforma_object>} as a DocumentEntry can have a
            # foreign key to either an invoice or a proforma
            extra_context = {model_name.lower(): document}
            serializer.save(**extra_context)

            return Response(serializer.data, status=status.HTTP_201_CREATED)


class InvoiceEntryCreate(DocEntryCreate):
    permission_classes = (permissions.IsAuthenticated,)
    serializer_class = DocumentEntrySerializer
    queryset = DocumentEntry.objects.all()

    def post(self, request, *args, **kwargs):
        return super(InvoiceEntryCreate, self).post(request, *args, **kwargs)

    def get_model(self):
        return Invoice

    def get_model_name(self):
        return "Invoice"


class DocEntryUpdateDestroy(APIView):

    def put(self, request, *args, **kwargs):
        doc_pk = kwargs.get('document_pk')
        entry_id = kwargs.get('entry_id')

        Model = self.get_model()
        model_name = self.get_model_name()

        document = get_object_or_404(Model, pk=doc_pk)
        if document.state != 'draft':
            msg = "{model} entries can be added only when the {model_lower} is"\
                  " in draft state.".format(model=model_name,
                                            model_lower=model_name.lower())
            return Response({"detail": msg}, status=status.HTTP_403_FORBIDDEN)

        searched_fields = {model_name.lower(): document, 'entry_id': entry_id}
        entry = get_object_or_404(DocumentEntry, **searched_fields)

        serializer = DocumentEntrySerializer(entry, data=request.DATA,
                                             context={'request': request})

        if serializer.is_valid(raise_exception=True):
            serializer.save()
            return Response(serializer.data)

    def delete(self, request, *args, **kwargs):
        doc_pk = kwargs.get('document_pk')
        entry_id = kwargs.get('entry_id')

        Model = self.get_model()
        model_name = self.get_model_name()

        document = get_object_or_404(Model, pk=doc_pk)
        if document.state != 'draft':
            msg = "{model} entries can be deleted only when the {model_lower} is"\
                  " in draft state.".format(model=model_name,
                                            model_lower=model_name.lower())
            return Response({"detail": msg}, status=status.HTTP_403_FORBIDDEN)

        searched_fields = {model_name.lower(): document, 'entry_id': entry_id}
        entry = get_object_or_404(DocumentEntry, **searched_fields)
        entry.delete()

        return Response(status=status.HTTP_204_NO_CONTENT)

    def get_model(self):
        raise NotImplementedError

    def get_model_name(self):
        raise NotImplementedError


class InvoiceEntryUpdateDestroy(DocEntryUpdateDestroy):
    permission_classes = (permissions.IsAuthenticated,)
    serializer_class = DocumentEntrySerializer
    queryset = DocumentEntry.objects.all()

    def put(self, request, *args, **kwargs):
        return super(InvoiceEntryUpdateDestroy, self).put(request, *args,
                                                          **kwargs)

    def delete(self, request, *args, **kwargs):
        return super(InvoiceEntryUpdateDestroy, self).delete(request, *args,
                                                             **kwargs)

    def get_model(self):
        return Invoice

    def get_model_name(self):
        return "Invoice"


class InvoiceStateHandler(APIView):
    permission_classes = (permissions.IsAuthenticated,)
    serializer_class = InvoiceSerializer

    def patch(self, request, *args, **kwargs):
        invoice_pk = kwargs.get('pk')
        try:
            invoice = Invoice.objects.get(pk=invoice_pk)
        except Invoice.DoesNotExist:
            return Response({"detail": "Invoice not found"},
                            status=status.HTTP_404_NOT_FOUND)

        state = request.DATA.get('state', None)
        if state == 'issued':
            if invoice.state != 'draft':
                msg = "An invoice can be issued only if it is in draft state."
                return Response({"detail": msg}, status=status.HTTP_403_FORBIDDEN)

            issue_date = request.DATA.get('issue_date', None)
            due_date = request.DATA.get('due_date', None)
            invoice.issue(issue_date, due_date)
            invoice.save()
        elif state == 'paid':
            if invoice.state != 'issued':
                msg = "An invoice can be paid only if it is in issued state."
                return Response({"detail": msg}, status=status.HTTP_403_FORBIDDEN)

            paid_date = request.DATA.get('paid_date', None)
            invoice.pay(paid_date)
            invoice.save()
        elif state == 'canceled':
            if invoice.state != 'issued':
                msg = "An invoice can be canceled only if it is in issued state."
                return Response({"detail": msg}, status=status.HTTP_403_FORBIDDEN)

            cancel_date = request.DATA.get('cancel_date', None)
            invoice.cancel(cancel_date)
            invoice.save()
        elif not state:
            msg = "You have to provide a value for the state field."
            return Response({"detail": msg}, status=status.HTTP_403_FORBIDDEN)
        else:
            msg = "Illegal state value."
            return Response({"detail": msg}, status=status.HTTP_403_FORBIDDEN)

        serializer = InvoiceSerializer(invoice, context={'request': request})
        return Response(serializer.data)


class ProformaListCreate(HPListCreateAPIView):
    permission_classes = (permissions.IsAuthenticated,)
    serializer_class = ProformaSerializer
    queryset = Proforma.objects.all()
    filter_backends = (filters.DjangoFilterBackend,)
    filter_class = ProformaFilter


class ProformaRetrieveUpdate(generics.RetrieveUpdateAPIView):
    permission_classes = (permissions.IsAuthenticated,)
    serializer_class = ProformaSerializer
    queryset = Proforma.objects.all()


class ProformaEntryCreate(DocEntryCreate):
    permission_classes = (permissions.IsAuthenticated,)
    serializer_class = DocumentEntrySerializer
    queryset = DocumentEntry.objects.all()

    def post(self, request, *args, **kwargs):
        return super(ProformaEntryCreate, self).post(request, *args, **kwargs)

    def get_model(self):
        return Proforma

    def get_model_name(self):
        return "Proforma"


class ProformaEntryUpdateDestroy(DocEntryUpdateDestroy):
    permission_classes = (permissions.IsAuthenticated,)
    serializer_class = DocumentEntrySerializer
    queryset = DocumentEntry.objects.all()

    def put(self, request, *args, **kwargs):
        return super(ProformaEntryUpdateDestroy, self).put(request, *args,
                                                           **kwargs)

    def delete(self, request, *args, **kwargs):
        return super(ProformaEntryUpdateDestroy, self).delete(request, *args,
                                                              **kwargs)

    def get_model(self):
        return Proforma

    def get_model_name(self):
        return "Proforma"


class ProformaStateHandler(APIView):
    permission_classes = (permissions.IsAuthenticated,)
    serializer_class = ProformaSerializer

    def patch(self, request, *args, **kwargs):
        proforma_pk = kwargs.get('pk')
        try:
            proforma = Proforma.objects.get(pk=proforma_pk)
        except Proforma.DoesNotExist:
            return Response({"detail": "Proforma not found"},
                            status=status.HTTP_404_NOT_FOUND)

        state = request.DATA.get('state', None)
        if state == 'issued':
            if proforma.state != 'draft':
                msg = "A proforma can be issued only if it is in draft state."
                return Response({"detail": msg}, status=status.HTTP_403_FORBIDDEN)

            issue_date = request.DATA.get('issue_date', None)
            due_date = request.DATA.get('due_date', None)
            proforma.issue(issue_date, due_date)
            proforma.save()
        elif state == 'paid':
            if proforma.state != 'issued':
                msg = "A proforma can be paid only if it is in issued state."
                return Response({"detail": msg}, status=status.HTTP_403_FORBIDDEN)

            paid_date = request.DATA.get('paid_date', None)
            proforma.pay(paid_date)
            proforma.save()
        elif state == 'canceled':
            if proforma.state != 'issued':
                msg = "A proforma can be canceled only if it is in issued state."
                return Response({"detail": msg}, status=status.HTTP_403_FORBIDDEN)

            cancel_date = request.DATA.get('cancel_date', None)
            proforma.cancel(cancel_date)
            proforma.save()
        elif not state:
            msg = "You have to provide a value for the state field."
            return Response({"detail": msg}, status=status.HTTP_403_FORBIDDEN)
        else:
            msg = "Illegal state value."
            return Response({"detail": msg}, status=status.HTTP_403_FORBIDDEN)

        serializer = ProformaSerializer(proforma, context={'request': request})
        return Response(serializer.data)<|MERGE_RESOLUTION|>--- conflicted
+++ resolved
@@ -1,26 +1,13 @@
 import datetime
-<<<<<<< HEAD
 from decimal import Decimal
 
 from django.core.management import call_command
 from django.http.response import Http404
-from django_filters import FilterSet, CharFilter, BooleanFilter
-=======
-
-from django.http.response import Http404
->>>>>>> ae15a1be
 from rest_framework import generics, permissions, status, filters
 from rest_framework.generics import get_object_or_404
 from rest_framework.response import Response
 from rest_framework.views import APIView
 
-<<<<<<< HEAD
-=======
-from silver.api.dateutils import last_date_that_fits
-from silver.api.filters import (MeteredFeaturesFilter, SubscriptionFilter,
-                                CustomerFilter, ProviderFilter, PlanFilter,
-                                InvoiceFilter, ProformaFilter)
->>>>>>> ae15a1be
 from silver.models import (MeteredFeatureUnitsLog, Subscription, MeteredFeature,
                            Customer, Plan, Provider, Invoice, ProductCode,
                            DocumentEntry, Proforma)
@@ -31,6 +18,9 @@
                                     ProviderSerializer, InvoiceSerializer,
                                     ProductCodeSerializer, ProformaSerializer,
                                     DocumentEntrySerializer)
+from silver.api.filters import (MeteredFeaturesFilter, SubscriptionFilter,
+                                CustomerFilter, ProviderFilter, PlanFilter,
+                                InvoiceFilter, ProformaFilter)
 from silver.api.generics import (HPListAPIView, HPListCreateAPIView)
 from silver.utils import get_object_or_None
 from silver.api.dateutils import last_date_that_fits
@@ -297,23 +287,6 @@
                             status=status.HTTP_404_NOT_FOUND)
 
 
-<<<<<<< HEAD
-class CustomerFilter(FilterSet):
-    active = BooleanFilter(name='is_active', lookup_type='iexact')
-    email = CharFilter(name='email', lookup_type='icontains')
-    company = CharFilter(name='company', lookup_type='icontains')
-    name = CharFilter(name='name', lookup_type='icontains')
-    country = CharFilter(name='country', lookup_type='icontains')
-    sales_tax_name = CharFilter(name='sales_tax_name', lookup_type='icontains')
-
-    class Meta:
-        model = Customer
-        fields = ['email', 'name', 'company', 'active', 'country',
-                  'sales_tax_name']
-
-
-=======
->>>>>>> ae15a1be
 class CustomerList(HPListCreateAPIView):
     permission_classes = (permissions.IsAuthenticated,)
     serializer_class = CustomerSerializer
