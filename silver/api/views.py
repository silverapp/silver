import datetime
from django.http.response import Http404
from django_filters import FilterSet, CharFilter, BooleanFilter

from rest_framework import generics, permissions, status, filters
from rest_framework.generics import get_object_or_404
from rest_framework.response import Response
from rest_framework.views import APIView

from silver.api.dateutils import last_date_that_fits

from silver.models import (MeteredFeatureUnitsLog, Subscription, MeteredFeature,
                           Customer, Plan, Provider, Invoice, ProductCode,
                           DocumentEntry, Proforma)
from silver.api.serializers import (MeteredFeatureUnitsLogSerializer,
                                    CustomerSerializer, SubscriptionSerializer,
                                    SubscriptionDetailSerializer,
                                    PlanSerializer, MeteredFeatureSerializer,
                                    ProviderSerializer, InvoiceSerializer,
                                    ProductCodeSerializer, ProformaSerializer,
                                    DocumentEntrySerializer)
from silver.api.generics import (HPListAPIView, HPListCreateAPIView)
from silver.utils import get_object_or_None


class PlanFilter(FilterSet):
    name = CharFilter(name='name', lookup_type='icontains')
    currency = CharFilter(name='currency', lookup_type='icontains')
    enabled = BooleanFilter(name='enabled', lookup_type='iexact')
    private = BooleanFilter(name='private', lookup_type='iexact')
    interval = CharFilter(name='interval', lookup_type='icontains')
    product_code = CharFilter(name='product_code', lookup_type='icontains')
    provider = CharFilter(name='provider__company', lookup_type='icontains')

    class Meta:
        model = Plan
        fields = ['name', 'currency', 'enabled', 'private', 'product_code',
                  'currency', 'provider', 'interval']


class PlanList(HPListCreateAPIView):
    permission_classes = (permissions.IsAuthenticated,)
    serializer_class = PlanSerializer
    queryset = Plan.objects.all()
    filter_backends = (filters.DjangoFilterBackend,)
    filter_class = PlanFilter


class PlanDetail(generics.RetrieveDestroyAPIView):
    permission_classes = (permissions.IsAuthenticated,)
    serializer_class = PlanSerializer
    model = Plan

    def get_object(self):
        pk = self.kwargs.get('pk', None)
        return get_object_or_404(Plan, pk=pk)

    def patch(self, request, *args, **kwargs):
        plan = get_object_or_404(Plan.objects, pk=self.kwargs.get('pk', None))
        name = request.data.get('name', None)
        generate_after = request.data.get('generate_after', None)
        due_days = request.data.get('due_days', None)
        plan.name = name or plan.name
        plan.generate_after = generate_after or plan.generate_after
        plan.due_days = due_days or plan.due_days
        plan.save()
        return Response(PlanSerializer(plan, context={'request': request}).data,
                        status=status.HTTP_200_OK)

    def delete(self, request, *args, **kwargs):
        plan = get_object_or_404(Plan.objects, pk=self.kwargs.get('pk', None))
        plan.enabled = False
        plan.save()
        return Response({"deleted": not plan.enabled},
                        status=status.HTTP_200_OK)


class PlanMeteredFeatures(HPListAPIView):
    permission_classes = (permissions.IsAuthenticated,)
    serializer_class = MeteredFeatureSerializer
    model = MeteredFeature

    def get_queryset(self):
        plan = get_object_or_None(Plan, pk=self.kwargs['pk'])
        return plan.metered_features.all() if plan else None


class MeteredFeaturesFilter(FilterSet):
    name = CharFilter(name='name', lookup_type='icontains')

    class Meta:
        model = MeteredFeature
        fields = ('name', )


class MeteredFeatureList(HPListCreateAPIView):
    permission_classes = (permissions.IsAuthenticated,)
    serializer_class = MeteredFeatureSerializer
    queryset = MeteredFeature.objects.all()
    filter_backends = (filters.DjangoFilterBackend,)
    filter_class = MeteredFeaturesFilter


class MeteredFeatureDetail(generics.RetrieveAPIView):
    permission_classes = (permissions.IsAuthenticated,)
    serializer_class = MeteredFeatureSerializer
    model = MeteredFeature

    def get_object(self):
        pk = self.kwargs.get('pk', None)
        return get_object_or_404(MeteredFeature, pk=pk)


class SubscriptionFilter(FilterSet):
    plan = CharFilter(name='plan__name', lookup_type='icontains')

    class Meta:
        model = Subscription
        fields = ['plan', 'reference', 'state']


class SubscriptionList(HPListCreateAPIView):
    permission_classes = (permissions.IsAuthenticated,)
    serializer_class = SubscriptionSerializer
    filter_backends = (filters.DjangoFilterBackend,)
    filter_class = SubscriptionFilter

    def get_queryset(self):
        customer_pk = self.kwargs.get('customer_pk', None)
        return Subscription.objects.filter(customer__id=customer_pk)


class SubscriptionDetail(generics.RetrieveAPIView):
    permission_classes = (permissions.IsAuthenticated,)
    serializer_class = SubscriptionDetailSerializer

    def get_object(self):
        customer_pk = self.kwargs.get('customer_pk', None)
        subscription_pk = self.kwargs.get('subscription_pk', None)
        return get_object_or_404(Subscription, customer__id=customer_pk,
                                 pk=subscription_pk)


class SubscriptionDetailActivate(APIView):
    permission_classes = (permissions.IsAuthenticated,)

    def post(self, request, *args, **kwargs):
        sub = get_object_or_404(Subscription.objects,
                                pk=self.kwargs.get('subscription_pk', None))
        if sub.state != 'inactive':
            message = 'Cannot activate subscription from %s state.' % sub.state
            return Response({"error": message},
                            status=status.HTTP_400_BAD_REQUEST)
        else:
            if request.POST.get('_content', None):
                start_date = request.data.get('start_date', None)
                trial_end = request.data.get('trial_end_date', None)
                sub.activate(start_date=start_date, trial_end_date=trial_end)
                sub.save()
            else:
                sub.activate()
                sub.save()
            return Response({"state": sub.state},
                            status=status.HTTP_200_OK)


class SubscriptionDetailCancel(APIView):
    permission_classes = (permissions.IsAuthenticated,)

    def post(self, request, *args, **kwargs):
        sub = get_object_or_404(Subscription.objects,
                                pk=self.kwargs.get('subscription_pk', None))
        when = request.data.get('when', None)
        if sub.state != 'active':
            message = 'Cannot cancel subscription from %s state.' % sub.state
            return Response({"error": message},
                            status=status.HTTP_400_BAD_REQUEST)
        else:
            if when == 'now':
                sub.cancel()
                sub.end()
                sub.save()
                return Response({"state": sub.state},
                                status=status.HTTP_200_OK)
            elif when == 'end_of_billing_cycle':
                sub.cancel()
                sub.save()
                return Response({"state": sub.state},
                                status=status.HTTP_200_OK)
            else:
                return Response(status=status.HTTP_400_BAD_REQUEST)


class SubscriptionDetailReactivate(APIView):
    permission_classes = (permissions.IsAuthenticated,)

    def post(self, request, *args, **kwargs):
        sub = get_object_or_404(Subscription.objects,
                                pk=self.kwargs.get('subscription_pk', None))
        if sub.state != 'canceled':
            msg = 'Cannot reactivate subscription from %s state.' % sub.state
            return Response({"error": msg},
                            status=status.HTTP_400_BAD_REQUEST)
        else:
            sub.activate()
            sub.save()
            return Response({"state": sub.state},
                            status=status.HTTP_200_OK)


class MeteredFeatureUnitsLogDetail(APIView):
    permission_classes = (permissions.IsAuthenticated,)
    paginate_by = None

    def get(self, request, format=None, **kwargs):
        subscription_pk = kwargs.get('subscription_pk', None)
        mf_product_code = kwargs.get('mf_product_code', None)

        subscription = Subscription.objects.get(pk=subscription_pk)

        metered_feature = get_object_or_404(
            subscription.plan.metered_features,
            product_code__value=mf_product_code
        )

        logs = MeteredFeatureUnitsLog.objects.filter(
            metered_feature=metered_feature.pk,
            subscription=subscription_pk)

        serializer = MeteredFeatureUnitsLogSerializer(
            logs, many=True, context={'request': request}
        )
        return Response(serializer.data)

    def patch(self, request, *args, **kwargs):
        mf_product_code = self.kwargs.get('mf_product_code', None)
        subscription_pk = self.kwargs.get('subscription_pk', None)
        date = request.data.get('date', None)
        consumed_units = request.data.get('count', None)
        update_type = request.data.get('update_type', None)
<<<<<<< HEAD
        if subscription_pk and metered_feature_pk:
            subscription = get_object_or_None(Subscription, pk=subscription_pk)
            metered_feature = get_object_or_None(MeteredFeature,
                                                 pk=metered_feature_pk)

            if subscription and metered_feature:
                if subscription.state != 'active':
                    return Response({"detail": "Subscription is not active"},
                                    status=status.HTTP_403_FORBIDDEN)
                if date and consumed_units is not None and update_type:
                    try:
                        date = datetime.datetime.strptime(date,
                                                          '%Y-%m-%d').date()
                        csd = subscription.current_start_date
                        ced = subscription.current_end_date

                        if csd is None or ced is None:
                            return Response(
                                {"detail": "The request can't be handled."},
                                status=status.HTTP_500_INTERNAL_SERVER_ERROR
                            )

                        if csd > date >= subscription.start_date:
                            # if this is a request for the last bucket
                            csdt = datetime.datetime.combine(csd, datetime.time())

                            allowed_time = datetime.timedelta(
                                seconds=subscription.plan.generate_after)

                            if datetime.datetime.now() < csdt + allowed_time:
                                # if the time does not exceed the allowed time
                                # then the request is valid
                                ced = csd

                                if ced <= subscription.trial_end:
                                    initial_date = subscription.start_date
                                else:
                                    initial_date = subscription.trial_end

                                csd = last_date_that_fits(
                                    initial_date=initial_date,
                                    end_date=ced,
                                    interval_type=subscription.plan.interval,
                                    interval_count=subscription.plan.interval_count
                                )

                        if csd <= date < ced:
                            if (metered_feature not in
                                    subscription.plan.metered_features.all()):
                                err = "The metered feature does not belong to "\
                                      "the subscription's plan."
                                return Response(
                                    {"detail": err},
                                    status=status.HTTP_400_BAD_REQUEST
                                )

                            try:
                                log = MeteredFeatureUnitsLog.objects.get(
                                    start_date=csd,
                                    end_date=ced,
                                    metered_feature=metered_feature_pk,
                                    subscription=subscription_pk
                                )
                                if update_type == 'absolute':
                                    log.consumed_units = consumed_units
                                elif update_type == 'relative':
                                    log.consumed_units += consumed_units
                                log.save()
                                return Response({"count": log.consumed_units},
                                                status=status.HTTP_200_OK)
                            except MeteredFeatureUnitsLog.DoesNotExist:
                                log = MeteredFeatureUnitsLog.objects.create(
                                    metered_feature=metered_feature,
                                    subscription=subscription,
                                    start_date=csd,
                                    end_date=ced,
                                    consumed_units=consumed_units
                                )
                                return Response({"count": log.consumed_units},
                                                status=status.HTTP_200_OK)
                        else:
                            return Response({"detail": "Date is out of bounds"},
                                            status=status.HTTP_400_BAD_REQUEST)
                    except (TypeError, ValueError):
                        return Response({"detail": "Invalid date format"},
=======

        subscription = get_object_or_None(Subscription, pk=subscription_pk)
        metered_feature = get_object_or_404(
            subscription.plan.metered_features,
            product_code__value=mf_product_code
        )
        if subscription and metered_feature:
            if subscription.state != 'active':
                return Response({"detail": "Subscription is not active"},
                                status=status.HTTP_403_FORBIDDEN)
            if date and consumed_units is not None and update_type:
                try:
                    date = datetime.datetime.strptime(date,
                                                      '%Y-%m-%d').date()
                    csd = subscription.current_start_date
                    ced = subscription.current_end_date

                    if date <= csd:
                        csdt = datetime.datetime.combine(csd, datetime.time())
                        allowed_time = datetime.timedelta(
                            seconds=subscription.plan.generate_after)
                        if datetime.datetime.now() < csdt + allowed_time:
                            ced = csd - datetime.timedelta(days=1)
                            csd = last_date_that_fits(
                                initial_date=subscription.start_date,
                                end_date=ced,
                                interval_type=subscription.plan.interval,
                                interval_count=subscription.plan.interval_count
                            )

                    if csd <= date <= ced:
                        if metered_feature not in \
                                subscription.plan.metered_features.all():
                            err = "The metered feature does not belong to "\
                                  "the subscription's plan."
                            return Response(
                                {"detail": err},
                                status=status.HTTP_400_BAD_REQUEST
                            )
                        try:
                            log = MeteredFeatureUnitsLog.objects.get(
                                start_date=csd,
                                end_date=ced,
                                metered_feature=metered_feature.pk,
                                subscription=subscription_pk
                            )
                            if update_type == 'absolute':
                                log.consumed_units = consumed_units
                            elif update_type == 'relative':
                                log.consumed_units += consumed_units
                            log.save()
                        except MeteredFeatureUnitsLog.DoesNotExist:
                            log = MeteredFeatureUnitsLog.objects.create(
                                metered_feature=metered_feature,
                                subscription=subscription,
                                start_date=subscription.current_start_date,
                                end_date=subscription.current_end_date,
                                consumed_units=consumed_units
                            )
                        finally:
                            return Response({"count": log.consumed_units},
                                            status=status.HTTP_200_OK)
                    else:
                        return Response({"detail": "Date is out of bounds"},
>>>>>>> 55ece970
                                        status=status.HTTP_400_BAD_REQUEST)
                except TypeError:
                    return Response({"detail": "Invalid date format"},
                                    status=status.HTTP_400_BAD_REQUEST)
            else:
                return Response({"detail": "Not enough information provided"},
                                status=status.HTTP_400_BAD_REQUEST)
        else:
            return Response({"detail": "Not found"},
                            status=status.HTTP_404_NOT_FOUND)
        return Response({"detail": "Wrong address"},
                        status=status.HTTP_500_INTERNAL_SERVER_ERROR)


class CustomerFilter(FilterSet):
    active = BooleanFilter(name='is_active', lookup_type='iexact')
    email = CharFilter(name='email', lookup_type='icontains')
    company = CharFilter(name='company', lookup_type='icontains')
    name = CharFilter(name='name', lookup_type='icontains')
    country = CharFilter(name='country', lookup_type='icontains')
    sales_tax_name = CharFilter(name='sales_tax_name', lookup_type='icontains')

    class Meta:
        model = Customer
        fields = ['email', 'name', 'company', 'active', 'country', 'sales_tax_name']


class CustomerList(HPListCreateAPIView):
    permission_classes = (permissions.IsAuthenticated,)
    serializer_class = CustomerSerializer
    queryset = Customer.objects.all()
    filter_backends = (filters.DjangoFilterBackend,)
    filter_class = CustomerFilter


class CustomerDetail(generics.RetrieveUpdateDestroyAPIView):
    def get_object(self):
        pk = self.kwargs.get('pk', None)
        try:
            return Customer.objects.get(pk=pk)
        except (TypeError, ValueError, Customer.DoesNotExist):
            raise Http404

    permission_classes = (permissions.IsAuthenticated,)
    serializer_class = CustomerSerializer
    model = Customer


class ProviderFilter(FilterSet):
    email = CharFilter(name='email', lookup_type='icontains')
    company = CharFilter(name='company', lookup_type='icontains')

    class Meta:
        model = Provider
        fields = ['email', 'company']


class ProductCodeListCreate(generics.ListCreateAPIView):
    permission_classes = (permissions.IsAuthenticated,)
    serializer_class = ProductCodeSerializer
    queryset = ProductCode.objects.all()


class ProductCodeRetrieveUpdate(generics.RetrieveUpdateAPIView):
    permission_classes = (permissions.IsAuthenticated,)
    serializer_class = ProductCodeSerializer
    queryset = ProductCode.objects.all()


class ProviderListCreate(HPListCreateAPIView):
    permission_classes = (permissions.IsAuthenticated,)
    serializer_class = ProviderSerializer
    queryset = Provider.objects.all()
    filter_backends = (filters.DjangoFilterBackend,)
    filter_class = ProviderFilter


class ProviderRetrieveUpdateDestroy(generics.RetrieveUpdateDestroyAPIView):
    permission_classes = (permissions.IsAuthenticated,)
    serializer_class = ProviderSerializer
    queryset = Provider.objects.all()


class InvoiceListCreate(HPListCreateAPIView):
    permission_classes = (permissions.IsAuthenticated,)
    serializer_class = InvoiceSerializer
    queryset = Invoice.objects.all()


class InvoiceRetrieveUpdate(generics.RetrieveUpdateAPIView):
    permission_classes = (permissions.IsAuthenticated,)
    serializer_class = InvoiceSerializer
    queryset = Invoice.objects.all()


class DocEntryCreate(generics.CreateAPIView):
    def get_model(self):
        raise NotImplementedError

    def get_model_name(self):
        raise NotImplementedError

    def post(self, request, *args, **kwargs):
        doc_pk = kwargs.get('document_pk')
        Model = self.get_model()
        model_name = self.get_model_name()

        try:
            document = Model.objects.get(pk=doc_pk)
        except Model.DoesNotExist:
            msg = "{model} not found".format(model=model_name)
            return Response({"detail": msg}, status=status.HTTP_404_NOT_FOUND)

        if document.state != 'draft':
            msg = "{model} entries can be added only when the {model_lower} is"\
                  " in draft state.".format(model=model_name,
                                            model_lower=model_name.lower())
            return Response({"detail": msg}, status=status.HTTP_403_FORBIDDEN)

        serializer = DocumentEntrySerializer(data=request.DATA,
                                             context={'request': request})

        if serializer.is_valid(raise_exception=True):
            # This will be eiter {invoice: <invoice_object>} or
            # {proforma: <proforma_object>} as a DocumentEntry can have a
            # foreign key to either an invoice or a proforma
            extra_context = {model_name.lower(): document}
            serializer.save(**extra_context)

            return Response(serializer.data, status=status.HTTP_201_CREATED)


class InvoiceEntryCreate(DocEntryCreate):
    permission_classes = (permissions.IsAuthenticated,)
    serializer_class = DocumentEntrySerializer
    queryset = DocumentEntry.objects.all()

    def post(self, request, *args, **kwargs):
        return super(InvoiceEntryCreate, self).post(request, *args, **kwargs)

    def get_model(self):
        return Invoice

    def get_model_name(self):
        return "Invoice"


class DocEntryUpdateDestroy(APIView):

    def put(self, request, *args, **kwargs):
        doc_pk = kwargs.get('document_pk')
        entry_id = kwargs.get('entry_id')

        Model = self.get_model()
        model_name = self.get_model_name()

        document = get_object_or_404(Model, pk=doc_pk)
        if document.state != 'draft':
            msg = "{model} entries can be added only when the {model_lower} is"\
                  " in draft state.".format(model=model_name,
                                            model_lower=model_name.lower())
            return Response({"detail": msg}, status=status.HTTP_403_FORBIDDEN)

        searched_fields = {model_name.lower(): document, 'entry_id': entry_id}
        entry = get_object_or_404(DocumentEntry, **searched_fields)

        serializer = DocumentEntrySerializer(entry, data=request.DATA,
                                             context={'request': request})

        if serializer.is_valid(raise_exception=True):
            serializer.save()
            return Response(serializer.data)

    def delete(self, request, *args, **kwargs):
        doc_pk = kwargs.get('document_pk')
        entry_id = kwargs.get('entry_id')

        Model = self.get_model()
        model_name = self.get_model_name()

        document = get_object_or_404(Model, pk=doc_pk)
        if document.state != 'draft':
            msg = "{model} entries can be added only when the {model_lower} is"\
                  " in draft state.".format(model=model_name,
                                            model_lower=model_name.lower())
            return Response({"detail": msg}, status=status.HTTP_403_FORBIDDEN)

        searched_fields = {model_name.lower(): document, 'entry_id': entry_id}
        entry = get_object_or_404(DocumentEntry, **searched_fields)
        entry.delete()

        return Response(status=status.HTTP_204_NO_CONTENT)

    def get_model(self):
        raise NotImplementedError

    def get_model_name(self):
        raise NotImplementedError


class InvoiceEntryUpdateDestroy(DocEntryUpdateDestroy):
    permission_classes = (permissions.IsAuthenticated,)
    serializer_class = DocumentEntrySerializer
    queryset = DocumentEntry.objects.all()

    def put(self, request, *args, **kwargs):
        return super(InvoiceEntryUpdateDestroy, self).put(request, *args,
                                                          **kwargs)

    def delete(self, request, *args, **kwargs):
        return super(InvoiceEntryUpdateDestroy, self).delete(request, *args,
                                                             **kwargs)

    def get_model(self):
        return Invoice

    def get_model_name(self):
        return "Invoice"


class InvoiceStateHandler(APIView):
    permission_classes = (permissions.IsAuthenticated,)
    serializer_class = InvoiceSerializer

    def patch(self, request, *args, **kwargs):
        invoice_pk = kwargs.get('pk')
        try:
            invoice = Invoice.objects.get(pk=invoice_pk)
        except Invoice.DoesNotExist:
            return Response({"detail": "Invoice not found"},
                            status=status.HTTP_404_NOT_FOUND)

        state = request.DATA.get('state', None)
        if state == 'issued':
            if invoice.state != 'draft':
                msg = "An invoice can be issued only if it is in draft state."
                return Response({"detail": msg}, status=status.HTTP_403_FORBIDDEN)

            issue_date = request.DATA.get('issue_date', None)
            due_date = request.DATA.get('due_date', None)
            invoice.issue(issue_date, due_date)
            invoice.save()
        elif state == 'paid':
            if invoice.state != 'issued':
                msg = "An invoice can be paid only if it is in issued state."
                return Response({"detail": msg}, status=status.HTTP_403_FORBIDDEN)

            paid_date = request.DATA.get('paid_date', None)
            invoice.pay(paid_date)
            invoice.save()
        elif state == 'canceled':
            if invoice.state != 'issued':
                msg = "An invoice can be canceled only if it is in issued state."
                return Response({"detail": msg}, status=status.HTTP_403_FORBIDDEN)

            cancel_date = request.DATA.get('cancel_date', None)
            invoice.cancel(cancel_date)
            invoice.save()
        elif not state:
            msg = "You have to provide a value for the state field."
            return Response({"detail": msg}, status=status.HTTP_403_FORBIDDEN)
        else:
            msg = "Illegal state value."
            return Response({"detail": msg}, status=status.HTTP_403_FORBIDDEN)

        serializer = InvoiceSerializer(invoice, context={'request': request})
        return Response(serializer.data)


class ProformaListCreate(HPListCreateAPIView):
    permission_classes = (permissions.IsAuthenticated,)
    serializer_class = ProformaSerializer
    queryset = Proforma.objects.all()


class ProformaRetrieveUpdate(generics.RetrieveUpdateAPIView):
    permission_classes = (permissions.IsAuthenticated,)
    serializer_class = ProformaSerializer
    queryset = Proforma.objects.all()


class ProformaEntryCreate(DocEntryCreate):
    permission_classes = (permissions.IsAuthenticated,)
    serializer_class = DocumentEntrySerializer
    queryset = DocumentEntry.objects.all()

    def post(self, request, *args, **kwargs):
        return super(ProformaEntryCreate, self).post(request, *args, **kwargs)

    def get_model(self):
        return Proforma

    def get_model_name(self):
        return "Proforma"


class ProformaEntryUpdateDestroy(DocEntryUpdateDestroy):
    permission_classes = (permissions.IsAuthenticated,)
    serializer_class = DocumentEntrySerializer
    queryset = DocumentEntry.objects.all()

    def put(self, request, *args, **kwargs):
        return super(ProformaEntryUpdateDestroy, self).put(request, *args,
                                                           **kwargs)

    def delete(self, request, *args, **kwargs):
        return super(ProformaEntryUpdateDestroy, self).delete(request, *args,
                                                              **kwargs)

    def get_model(self):
        return Proforma

    def get_model_name(self):
        return "Proforma"


class ProformaStateHandler(APIView):
    permission_classes = (permissions.IsAuthenticated,)
    serializer_class = ProformaSerializer

    def patch(self, request, *args, **kwargs):
        proforma_pk = kwargs.get('pk')
        try:
            proforma = Proforma.objects.get(pk=proforma_pk)
        except Proforma.DoesNotExist:
            return Response({"detail": "Proforma not found"},
                            status=status.HTTP_404_NOT_FOUND)

        state = request.DATA.get('state', None)
        if state == 'issued':
            if proforma.state != 'draft':
                msg = "A proforma can be issued only if it is in draft state."
                return Response({"detail": msg}, status=status.HTTP_403_FORBIDDEN)

            issue_date = request.DATA.get('issue_date', None)
            due_date = request.DATA.get('due_date', None)
            proforma.issue(issue_date, due_date)
            proforma.save()
        elif state == 'paid':
            if proforma.state != 'issued':
                msg = "A proforma can be paid only if it is in issued state."
                return Response({"detail": msg}, status=status.HTTP_403_FORBIDDEN)

            paid_date = request.DATA.get('paid_date', None)
            proforma.pay(paid_date)
            proforma.save()
        elif state == 'canceled':
            if proforma.state != 'issued':
                msg = "A proforma can be canceled only if it is in issued state."
                return Response({"detail": msg}, status=status.HTTP_403_FORBIDDEN)

            cancel_date = request.DATA.get('cancel_date', None)
            proforma.cancel(cancel_date)
            proforma.save()
        elif not state:
            msg = "You have to provide a value for the state field."
            return Response({"detail": msg}, status=status.HTTP_403_FORBIDDEN)
        else:
            msg = "Illegal state value."
            return Response({"detail": msg}, status=status.HTTP_403_FORBIDDEN)

        serializer = ProformaSerializer(proforma, context={'request': request})
        return Response(serializer.data)<|MERGE_RESOLUTION|>--- conflicted
+++ resolved
@@ -238,93 +238,6 @@
         date = request.data.get('date', None)
         consumed_units = request.data.get('count', None)
         update_type = request.data.get('update_type', None)
-<<<<<<< HEAD
-        if subscription_pk and metered_feature_pk:
-            subscription = get_object_or_None(Subscription, pk=subscription_pk)
-            metered_feature = get_object_or_None(MeteredFeature,
-                                                 pk=metered_feature_pk)
-
-            if subscription and metered_feature:
-                if subscription.state != 'active':
-                    return Response({"detail": "Subscription is not active"},
-                                    status=status.HTTP_403_FORBIDDEN)
-                if date and consumed_units is not None and update_type:
-                    try:
-                        date = datetime.datetime.strptime(date,
-                                                          '%Y-%m-%d').date()
-                        csd = subscription.current_start_date
-                        ced = subscription.current_end_date
-
-                        if csd is None or ced is None:
-                            return Response(
-                                {"detail": "The request can't be handled."},
-                                status=status.HTTP_500_INTERNAL_SERVER_ERROR
-                            )
-
-                        if csd > date >= subscription.start_date:
-                            # if this is a request for the last bucket
-                            csdt = datetime.datetime.combine(csd, datetime.time())
-
-                            allowed_time = datetime.timedelta(
-                                seconds=subscription.plan.generate_after)
-
-                            if datetime.datetime.now() < csdt + allowed_time:
-                                # if the time does not exceed the allowed time
-                                # then the request is valid
-                                ced = csd
-
-                                if ced <= subscription.trial_end:
-                                    initial_date = subscription.start_date
-                                else:
-                                    initial_date = subscription.trial_end
-
-                                csd = last_date_that_fits(
-                                    initial_date=initial_date,
-                                    end_date=ced,
-                                    interval_type=subscription.plan.interval,
-                                    interval_count=subscription.plan.interval_count
-                                )
-
-                        if csd <= date < ced:
-                            if (metered_feature not in
-                                    subscription.plan.metered_features.all()):
-                                err = "The metered feature does not belong to "\
-                                      "the subscription's plan."
-                                return Response(
-                                    {"detail": err},
-                                    status=status.HTTP_400_BAD_REQUEST
-                                )
-
-                            try:
-                                log = MeteredFeatureUnitsLog.objects.get(
-                                    start_date=csd,
-                                    end_date=ced,
-                                    metered_feature=metered_feature_pk,
-                                    subscription=subscription_pk
-                                )
-                                if update_type == 'absolute':
-                                    log.consumed_units = consumed_units
-                                elif update_type == 'relative':
-                                    log.consumed_units += consumed_units
-                                log.save()
-                                return Response({"count": log.consumed_units},
-                                                status=status.HTTP_200_OK)
-                            except MeteredFeatureUnitsLog.DoesNotExist:
-                                log = MeteredFeatureUnitsLog.objects.create(
-                                    metered_feature=metered_feature,
-                                    subscription=subscription,
-                                    start_date=csd,
-                                    end_date=ced,
-                                    consumed_units=consumed_units
-                                )
-                                return Response({"count": log.consumed_units},
-                                                status=status.HTTP_200_OK)
-                        else:
-                            return Response({"detail": "Date is out of bounds"},
-                                            status=status.HTTP_400_BAD_REQUEST)
-                    except (TypeError, ValueError):
-                        return Response({"detail": "Invalid date format"},
-=======
 
         subscription = get_object_or_None(Subscription, pk=subscription_pk)
         metered_feature = get_object_or_404(
@@ -389,7 +302,6 @@
                                             status=status.HTTP_200_OK)
                     else:
                         return Response({"detail": "Date is out of bounds"},
->>>>>>> 55ece970
                                         status=status.HTTP_400_BAD_REQUEST)
                 except TypeError:
                     return Response({"detail": "Invalid date format"},
@@ -400,8 +312,6 @@
         else:
             return Response({"detail": "Not found"},
                             status=status.HTTP_404_NOT_FOUND)
-        return Response({"detail": "Wrong address"},
-                        status=status.HTTP_500_INTERNAL_SERVER_ERROR)
 
 
 class CustomerFilter(FilterSet):
