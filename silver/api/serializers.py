--- conflicted
+++ resolved
@@ -201,13 +201,8 @@
         model = Customer
         fields = ('id', 'url', 'customer_reference', 'name', 'company', 'email',
                   'address_1', 'address_2', 'city', 'state', 'zip_code',
-<<<<<<< HEAD
-                  'country', 'payment_due_days', 'sales_tax_name',
-                  'sales_tax_percent', 'extra')
-=======
                   'country', 'extra', 'sales_tax_number', 'sales_tax_name',
                   'sales_tax_percent')
->>>>>>> d1bb4982
 
 
 class ProductCodeSerializer(serializers.HyperlinkedModelSerializer):
