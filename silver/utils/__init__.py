# Copyright (c) 2015 Presslabs SRL
#
# Licensed under the Apache License, Version 2.0 (the "License");
# you may not use this file except in compliance with the License.
# You may obtain a copy of the License at
#
#    http://www.apache.org/licenses/LICENSE-2.0
#
# Unless required by applicable law or agreed to in writing, software
# distributed under the License is distributed on an "AS IS" BASIS,
# WITHOUT WARRANTIES OR CONDITIONS OF ANY KIND, either express or implied.
# See the License for the specific language governing permissions and
# limitations under the License.

<<<<<<< HEAD

from .django_utils import get_object_or_None
from .date_utils import next_month, prev_month
=======
>>>>>>> 73bc5170
<|MERGE_RESOLUTION|>--- conflicted
+++ resolved
@@ -12,9 +12,5 @@
 # See the License for the specific language governing permissions and
 # limitations under the License.
 
-<<<<<<< HEAD
 
-from .django_utils import get_object_or_None
-from .date_utils import next_month, prev_month
-=======
->>>>>>> 73bc5170
+from .date_utils import next_month, prev_month